<script setup>
import { navigationStore, directoryStore } from '../../store/store.js'
</script>

<template>
<<<<<<< HEAD
	<NcModal v-if="navigationStore.modal === 'addListing'"
		ref="modalRef"
		label-id="addListingModal"
		@close="navigationStore.setModal(false)">
		<div class="modal__content">
			<h2>Directory toevoegen</h2>
			<div v-if="success !== null || error">
				<NcNoteCard v-if="success" type="success">
					<p>Listing succesvol toegevoegd</p>
				</NcNoteCard>
				<NcNoteCard v-if="!success" type="error">
					<p>Er is iets fout gegaan bij het toevoegen van Listing</p>
				</NcNoteCard>
				<NcNoteCard v-if="error" type="error">
					<p>{{ error }}</p>
				</NcNoteCard>
			</div>
			<div v-if="success === null" class="form-group">
				<NcTextField label="Url" :value.sync="directory.url" />
			</div>
			<NcButton v-if="success === null"
				:disabled="!directory.url"
				type="primary"
				@click="addDirectory">
				<template #icon>
					<NcLoadingIcon v-if="loading" :size="20" />
					<ContentSaveOutline v-if="!loading" :size="20" />
				</template>
				Toevoegen
			</NcButton>
		</div>
	</NcModal>
=======
    <NcModal
        v-if="navigationStore.modal === 'addListing'"
        ref="modalRef"
        label-id="addListingModal"
        @close="navigationStore.setModal(false)"
    >
        <div class="modal__content">
            <h2>Directory toevoegen</h2>
            <div v-if="success !== null || error">
                <NcNoteCard v-if="success" type="success">
                    <p>Listing succesvol toegevoegd</p>
                </NcNoteCard>
                <NcNoteCard v-if="!success" type="error">
                    <p>Er is iets fout gegaan bij het toevoegen van Listing</p>
                </NcNoteCard>
                <NcNoteCard v-if="error && !success" type="error">
                    <p>{{ error }}</p>
                </NcNoteCard>
            </div>
            <div v-if="success === null" class="form-group">
                <NcNoteCard v-if="validateUrlError" type="error">
                    <p>Er is geen valide URL ingevoerd.</p>
                </NcNoteCard>
                <NcTextField label="Url" v-model="directory.url" @input="validateUrl" />
            </div>
            <NcButton
                v-if="success === null"
                :disabled="!isUrlValid || loading || !directory.url"
                type="primary"
                @click="addDirectory"
            >
                <template #icon>
                    <NcLoadingIcon v-if="loading" :size="20" />
                    <ContentSaveOutline v-if="!loading" :size="20" />
                </template>
                Submit
            </NcButton>
        </div>
    </NcModal>
>>>>>>> dee2f677
</template>

<script>
import { NcButton, NcModal, NcTextField, NcLoadingIcon, NcNoteCard } from '@nextcloud/vue';
import ContentSaveOutline from 'vue-material-design-icons/ContentSaveOutline.vue';

export default {
    name: 'AddListingModal',
    components: {
        NcModal,
        NcTextField,
        NcButton,
        NcLoadingIcon,
        NcNoteCard,
        ContentSaveOutline,
    },
    data() {
        return {
            directory: {
                url: '',
            },
            loading: false,
            success: null,
            error: false,
            validateUrlError: null,
            urlPattern: new RegExp(
                '^(https?:\\/\\/)' + // protocol
                '((([a-z\\d]([a-z\\d-]*[a-z\\d])*)\\.?)+[a-z]{2,}|' + // domain name
                '((\\d{1,3}\\.){3}\\d{1,3}))' + // OR ip (v4) address
                '(\\:\\d+)?(\\/[-a-z\\d%_.~+]*)*' + // port and path
                '(\\?[;&a-z\\d%_.~+=-]*)?' + // query string
                '(\\#[-a-z\\d_]*)?$',
                'i'
            ), // fragment locator
        };
    },
    computed: {
        isUrlValid() {
            return this.urlPattern.test(this.directory.url);
        }
    },
    methods: {
        addDirectory() {
            this.loading = true;
            this.$emit('metadata', this.title);
            fetch('/index.php/apps/opencatalogi/api/directory', {
                method: 'POST',
                headers: {
                    'Content-Type': 'application/json',
                },
                body: JSON.stringify({
                    title: this.title,
                    summary: this.summary,
                    description: this.description,
                    search: this.search,
                    metadata: this.metadata,
                    status: this.status,
                    lastSync: this.lastSync,
                    default: this.defaultValue,
                }),
            })
            .then((response) => {
                this.loading = false;
                this.success = response.ok;
                directoryStore.refreshListingList();
                response.json().then((data) => {
                    directoryStore.setListingItem(data);
                });
                navigationStore.setSelected('directory');
                setTimeout(() => {
                    this.success = null;
                    this.closeModal();
                }, 2500);
            })
            .catch((err) => {
                this.error = err;
                this.loading = false;
            });
        },
        closeModal() {
            navigationStore.setModal(false);
        },
        validateUrl(event) {
            this.directory.url = event.target.value;
            if (!this.isUrlValid) {
                this.validateUrlError = 'Er is geen valide URL ingevoerd.';
            } else {
                this.validateUrlError = null;
            }
        }
    },
};
</script>

<style>
.modal__content {
    margin: var(--zaa-margin-50);
    text-align: center;
}

.zaakDetailsContainer {
    margin-block-start: var(--zaa-margin-20);
    margin-inline-start: var(--zaa-margin-20);
    margin-inline-end: var(--zaa-margin-20);
}
.success {
    color: green;
}
</style>
<|MERGE_RESOLUTION|>--- conflicted
+++ resolved
@@ -1,188 +1,153 @@
-<script setup>
-import { navigationStore, directoryStore } from '../../store/store.js'
-</script>
-
-<template>
-<<<<<<< HEAD
-	<NcModal v-if="navigationStore.modal === 'addListing'"
-		ref="modalRef"
-		label-id="addListingModal"
-		@close="navigationStore.setModal(false)">
-		<div class="modal__content">
-			<h2>Directory toevoegen</h2>
-			<div v-if="success !== null || error">
-				<NcNoteCard v-if="success" type="success">
-					<p>Listing succesvol toegevoegd</p>
-				</NcNoteCard>
-				<NcNoteCard v-if="!success" type="error">
-					<p>Er is iets fout gegaan bij het toevoegen van Listing</p>
-				</NcNoteCard>
-				<NcNoteCard v-if="error" type="error">
-					<p>{{ error }}</p>
-				</NcNoteCard>
-			</div>
-			<div v-if="success === null" class="form-group">
-				<NcTextField label="Url" :value.sync="directory.url" />
-			</div>
-			<NcButton v-if="success === null"
-				:disabled="!directory.url"
-				type="primary"
-				@click="addDirectory">
-				<template #icon>
-					<NcLoadingIcon v-if="loading" :size="20" />
-					<ContentSaveOutline v-if="!loading" :size="20" />
-				</template>
-				Toevoegen
-			</NcButton>
-		</div>
-	</NcModal>
-=======
-    <NcModal
-        v-if="navigationStore.modal === 'addListing'"
-        ref="modalRef"
-        label-id="addListingModal"
-        @close="navigationStore.setModal(false)"
-    >
-        <div class="modal__content">
-            <h2>Directory toevoegen</h2>
-            <div v-if="success !== null || error">
-                <NcNoteCard v-if="success" type="success">
-                    <p>Listing succesvol toegevoegd</p>
-                </NcNoteCard>
-                <NcNoteCard v-if="!success" type="error">
-                    <p>Er is iets fout gegaan bij het toevoegen van Listing</p>
-                </NcNoteCard>
-                <NcNoteCard v-if="error && !success" type="error">
-                    <p>{{ error }}</p>
-                </NcNoteCard>
-            </div>
-            <div v-if="success === null" class="form-group">
-                <NcNoteCard v-if="validateUrlError" type="error">
-                    <p>Er is geen valide URL ingevoerd.</p>
-                </NcNoteCard>
-                <NcTextField label="Url" v-model="directory.url" @input="validateUrl" />
-            </div>
-            <NcButton
-                v-if="success === null"
-                :disabled="!isUrlValid || loading || !directory.url"
-                type="primary"
-                @click="addDirectory"
-            >
-                <template #icon>
-                    <NcLoadingIcon v-if="loading" :size="20" />
-                    <ContentSaveOutline v-if="!loading" :size="20" />
-                </template>
-                Submit
-            </NcButton>
-        </div>
-    </NcModal>
->>>>>>> dee2f677
-</template>
-
-<script>
-import { NcButton, NcModal, NcTextField, NcLoadingIcon, NcNoteCard } from '@nextcloud/vue';
-import ContentSaveOutline from 'vue-material-design-icons/ContentSaveOutline.vue';
-
-export default {
-    name: 'AddListingModal',
-    components: {
-        NcModal,
-        NcTextField,
-        NcButton,
-        NcLoadingIcon,
-        NcNoteCard,
-        ContentSaveOutline,
-    },
-    data() {
-        return {
-            directory: {
-                url: '',
-            },
-            loading: false,
-            success: null,
-            error: false,
-            validateUrlError: null,
-            urlPattern: new RegExp(
-                '^(https?:\\/\\/)' + // protocol
-                '((([a-z\\d]([a-z\\d-]*[a-z\\d])*)\\.?)+[a-z]{2,}|' + // domain name
-                '((\\d{1,3}\\.){3}\\d{1,3}))' + // OR ip (v4) address
-                '(\\:\\d+)?(\\/[-a-z\\d%_.~+]*)*' + // port and path
-                '(\\?[;&a-z\\d%_.~+=-]*)?' + // query string
-                '(\\#[-a-z\\d_]*)?$',
-                'i'
-            ), // fragment locator
-        };
-    },
-    computed: {
-        isUrlValid() {
-            return this.urlPattern.test(this.directory.url);
-        }
-    },
-    methods: {
-        addDirectory() {
-            this.loading = true;
-            this.$emit('metadata', this.title);
-            fetch('/index.php/apps/opencatalogi/api/directory', {
-                method: 'POST',
-                headers: {
-                    'Content-Type': 'application/json',
-                },
-                body: JSON.stringify({
-                    title: this.title,
-                    summary: this.summary,
-                    description: this.description,
-                    search: this.search,
-                    metadata: this.metadata,
-                    status: this.status,
-                    lastSync: this.lastSync,
-                    default: this.defaultValue,
-                }),
-            })
-            .then((response) => {
-                this.loading = false;
-                this.success = response.ok;
-                directoryStore.refreshListingList();
-                response.json().then((data) => {
-                    directoryStore.setListingItem(data);
-                });
-                navigationStore.setSelected('directory');
-                setTimeout(() => {
-                    this.success = null;
-                    this.closeModal();
-                }, 2500);
-            })
-            .catch((err) => {
-                this.error = err;
-                this.loading = false;
-            });
-        },
-        closeModal() {
-            navigationStore.setModal(false);
-        },
-        validateUrl(event) {
-            this.directory.url = event.target.value;
-            if (!this.isUrlValid) {
-                this.validateUrlError = 'Er is geen valide URL ingevoerd.';
-            } else {
-                this.validateUrlError = null;
-            }
-        }
-    },
-};
-</script>
-
-<style>
-.modal__content {
-    margin: var(--zaa-margin-50);
-    text-align: center;
-}
-
-.zaakDetailsContainer {
-    margin-block-start: var(--zaa-margin-20);
-    margin-inline-start: var(--zaa-margin-20);
-    margin-inline-end: var(--zaa-margin-20);
-}
-.success {
-    color: green;
-}
-</style>
+<script setup>
+import { navigationStore, directoryStore } from '../../store/store.js'
+</script>
+
+<template>
+    <NcModal
+        v-if="navigationStore.modal === 'addListing'"
+        ref="modalRef"
+        label-id="addListingModal"
+        @close="navigationStore.setModal(false)"
+    >
+        <div class="modal__content">
+            <h2>Directory toevoegen</h2>
+            <div v-if="success !== null || error">
+                <NcNoteCard v-if="success" type="success">
+                    <p>Listing succesvol toegevoegd</p>
+                </NcNoteCard>
+                <NcNoteCard v-if="!success" type="error">
+                    <p>Er is iets fout gegaan bij het toevoegen van Listing</p>
+                </NcNoteCard>
+                <NcNoteCard v-if="error && !success" type="error">
+                    <p>{{ error }}</p>
+                </NcNoteCard>
+            </div>
+            <div v-if="success === null" class="form-group">
+                <NcNoteCard v-if="validateUrlError" type="error">
+                    <p>Er is geen valide URL ingevoerd.</p>
+                </NcNoteCard>
+                <NcTextField label="Url" v-model="directory.url" @input="validateUrl" />
+            </div>
+            <NcButton
+                v-if="success === null"
+                :disabled="!isUrlValid || loading || !directory.url"
+                type="primary"
+                @click="addDirectory"
+            >
+                <template #icon>
+                    <NcLoadingIcon v-if="loading" :size="20" />
+                    <ContentSaveOutline v-if="!loading" :size="20" />
+                </template>
+                Submit
+            </NcButton>
+        </div>
+    </NcModal>
+</template>
+
+<script>
+import { NcButton, NcModal, NcTextField, NcLoadingIcon, NcNoteCard } from '@nextcloud/vue';
+import ContentSaveOutline from 'vue-material-design-icons/ContentSaveOutline.vue';
+
+export default {
+    name: 'AddListingModal',
+    components: {
+        NcModal,
+        NcTextField,
+        NcButton,
+        NcLoadingIcon,
+        NcNoteCard,
+        ContentSaveOutline,
+    },
+    data() {
+        return {
+            directory: {
+                url: '',
+            },
+            loading: false,
+            success: null,
+            error: false,
+            validateUrlError: null,
+            urlPattern: new RegExp(
+                '^(https?:\\/\\/)' + // protocol
+                '((([a-z\\d]([a-z\\d-]*[a-z\\d])*)\\.?)+[a-z]{2,}|' + // domain name
+                '((\\d{1,3}\\.){3}\\d{1,3}))' + // OR ip (v4) address
+                '(\\:\\d+)?(\\/[-a-z\\d%_.~+]*)*' + // port and path
+                '(\\?[;&a-z\\d%_.~+=-]*)?' + // query string
+                '(\\#[-a-z\\d_]*)?$',
+                'i'
+            ), // fragment locator
+        };
+    },
+    computed: {
+        isUrlValid() {
+            return this.urlPattern.test(this.directory.url);
+        }
+    },
+    methods: {
+        addDirectory() {
+            this.loading = true;
+            this.$emit('metadata', this.title);
+            fetch('/index.php/apps/opencatalogi/api/directory', {
+                method: 'POST',
+                headers: {
+                    'Content-Type': 'application/json',
+                },
+                body: JSON.stringify({
+                    title: this.title,
+                    summary: this.summary,
+                    description: this.description,
+                    search: this.search,
+                    metadata: this.metadata,
+                    status: this.status,
+                    lastSync: this.lastSync,
+                    default: this.defaultValue,
+                }),
+            })
+            .then((response) => {
+                this.loading = false;
+                this.success = response.ok;
+                directoryStore.refreshListingList();
+                response.json().then((data) => {
+                    directoryStore.setListingItem(data);
+                });
+                navigationStore.setSelected('directory');
+                setTimeout(() => {
+                    this.success = null;
+                    this.closeModal();
+                }, 2500);
+            })
+            .catch((err) => {
+                this.error = err;
+                this.loading = false;
+            });
+        },
+        closeModal() {
+            navigationStore.setModal(false);
+        },
+        validateUrl(event) {
+            this.directory.url = event.target.value;
+            if (!this.isUrlValid) {
+                this.validateUrlError = 'Er is geen valide URL ingevoerd.';
+            } else {
+                this.validateUrlError = null;
+            }
+        }
+    },
+};
+</script>
+
+<style>
+.modal__content {
+    margin: var(--zaa-margin-50);
+    text-align: center;
+}
+
+.zaakDetailsContainer {
+    margin-block-start: var(--zaa-margin-20);
+    margin-inline-start: var(--zaa-margin-20);
+    margin-inline-end: var(--zaa-margin-20);
+}
+.success {
+    color: green;
+}
+</style>