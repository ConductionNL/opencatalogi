/* eslint-disable no-console */
import { defineStore } from 'pinia'

export const useSearchStore = defineStore(
<<<<<<< HEAD
    'search', {
        state: () => ({
            search: '',
            searchResults: '',
            searchError: '',
        }),
    actions: {
        setSearch(search) {
            this.search = search
            console.log('Active search set to ' + search)
        },
        setSearchResults(searchResults) {
            this.searchResults = searchResults
            console.log('Active search set to ' + searchResults)
        },
        /* istanbul ignore next */ // ignore this for Jest until moved into a service
        getSearchResults() {
            fetch(
                '/index.php/apps/opencatalogi/api/search?_search=' + this.search,
                {
                    method: 'GET',
                },
            )
                .then(
                    (response) => {
                        response.json().then(
                        (data) => {
                                if (data?.code === 403 && data?.message) {
                                    this.searchError = data.message
                                    console.log(this.searchError)
                                } else {
                                    this.searchError = '' // Clear any previous errors
                                }
                                this.searchResults = data
                            }
                    )
                    }
                )
                .catch(
                    (err) => {
                        this.searchError = err.message || 'An error occurred'
                        console.error(err.message ?? err)
                    }
                )
        },
        clearSearch() {
            this.search = ''
            this.searchError = ''
        },
        },
    }
=======
	'search', {
		state: () => ({
			search: '',
			searchResults: '',
			searchError: '',
		}),
		actions: {
			setSearch(search) {
				this.search = search
				console.log('Active search set to ' + search)
			},
			setSearchResults(searchResults) {
				this.searchResults = searchResults
				console.log('Active search set to ' + searchResults)
			},
			/* istanbul ignore next */ // ignore this for Jest until moved into a service
			getSearchResults() {
				fetch(
					'/index.php/apps/opencatalogi/api/search?_search=' + this.search,
					{
						method: 'GET',
					},
				)
					.then(
						(response) => {
							response.json().then(
								(data) => {
									if (data?.code === 403 && data?.message) {
										this.searchError = data.message
										console.log(this.searchError)
									} else {
										this.searchError = '' // Clear any previous errors
									}
									this.searchResults = data
								},
							)
						},
					)
					.catch(
						(err) => {
							this.searchError = err.message || 'An error occurred'
							console.error(err.message ?? err)
						},
					)
			},
			clearSearch() {
				this.search = ''
				this.searchError = ''
			},
		},
	},
>>>>>>> 40ed3f86
)<|MERGE_RESOLUTION|>--- conflicted
+++ resolved
@@ -2,59 +2,6 @@
 import { defineStore } from 'pinia'
 
 export const useSearchStore = defineStore(
-<<<<<<< HEAD
-    'search', {
-        state: () => ({
-            search: '',
-            searchResults: '',
-            searchError: '',
-        }),
-    actions: {
-        setSearch(search) {
-            this.search = search
-            console.log('Active search set to ' + search)
-        },
-        setSearchResults(searchResults) {
-            this.searchResults = searchResults
-            console.log('Active search set to ' + searchResults)
-        },
-        /* istanbul ignore next */ // ignore this for Jest until moved into a service
-        getSearchResults() {
-            fetch(
-                '/index.php/apps/opencatalogi/api/search?_search=' + this.search,
-                {
-                    method: 'GET',
-                },
-            )
-                .then(
-                    (response) => {
-                        response.json().then(
-                        (data) => {
-                                if (data?.code === 403 && data?.message) {
-                                    this.searchError = data.message
-                                    console.log(this.searchError)
-                                } else {
-                                    this.searchError = '' // Clear any previous errors
-                                }
-                                this.searchResults = data
-                            }
-                    )
-                    }
-                )
-                .catch(
-                    (err) => {
-                        this.searchError = err.message || 'An error occurred'
-                        console.error(err.message ?? err)
-                    }
-                )
-        },
-        clearSearch() {
-            this.search = ''
-            this.searchError = ''
-        },
-        },
-    }
-=======
 	'search', {
 		state: () => ({
 			search: '',
@@ -106,5 +53,4 @@
 			},
 		},
 	},
->>>>>>> 40ed3f86
 )