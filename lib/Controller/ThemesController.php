<?php

namespace OCA\OpenCatalogi\Controller;

use GuzzleHttp\Exception\GuzzleException;
use OCA\OpenCatalogi\Db\ThemeMapper;
use OCA\OpenCatalogi\Service\ObjectService;
use OCP\AppFramework\Controller;
use OCP\AppFramework\Db\DoesNotExistException;
use OCP\AppFramework\Http\TemplateResponse;
use OCP\AppFramework\Http\JSONResponse;
use OCP\IAppConfig;
use OCP\IRequest;

/**
 * Class ThemesController
 * 
 * This controller handles CRUD operations for themes in the OpenCatalogi app.
 */
class ThemesController extends Controller
{
    /**
     * Constructor for ThemesController
     *
     * @param string $appName The name of the app
     * @param IRequest $request The request object
     * @param ThemeMapper $themeMapper The theme mapper for database operations
     * @param IAppConfig $config The app configuration
     * @param ObjectService $objectService The service for handling object operations
     */
    public function __construct
	(
		$appName,
		IRequest $request,
		private readonly ThemeMapper $themeMapper,
		private readonly IAppConfig $config,
		private readonly ObjectService $objectService
	)
    {
        parent::__construct($appName, $request);
    }

<<<<<<< HEAD
	/**
	 * This returns the template of the main app's page
	 * It adds some data to the template (app version)
	 *
	 * @NoAdminRequired
	 * @NoCSRFRequired
	 *
	 * @return TemplateResponse
	 */
	public function page(): TemplateResponse
	{
        return new TemplateResponse($this->appName, 'ThemesIndex', []);
	}

	/**
	 * The Index function.
	 *
	 * @param ObjectService $objectService The Object service.
	 * @param SearchService $searchService The Search service.
	 *
	 * @return JSONResponse The Response.
	 * @throws GuzzleException
	 */
	private function themesIndex(ObjectService $objectService, SearchService $searchService): JSONResponse
	{
		$filters = $this->request->getParams();
		unset($filters['_route']);
		$fieldsToSearch = ['title', 'description', 'summary'];

		if ($this->config->hasKey($this->appName, 'mongoStorage') === false
			|| $this->config->getValueString($this->appName, 'mongoStorage') !== '1'
		) {
			$searchParams = $searchService->createMySQLSearchParams(filters: $filters);
			$searchConditions = $searchService->createMySQLSearchConditions(filters: $filters, fieldsToSearch:  $fieldsToSearch);
			$filters = $searchService->unsetSpecialQueryParams(filters: $filters);

			return new JSONResponse(['results' => $this->themeMapper->findAll(limit: null, offset: null, filters: $filters, searchConditions: $searchConditions, searchParams: $searchParams)]);
		}

		$filters = $searchService->createMongoDBSearchFilter(filters: $filters, fieldsToSearch: $fieldsToSearch);
		$filters = $searchService->unsetSpecialQueryParams(filters: $filters);

		try {
			$dbConfig = [
				'base_uri' => $this->config->getValueString($this->appName, 'mongodbLocation'),
				'headers' => ['api-key' => $this->config->getValueString($this->appName, 'mongodbKey')],
				'mongodbCluster' => $this->config->getValueString($this->appName, 'mongodbCluster')
			];

			$filters['_schema'] = 'theme';

			$result = $objectService->findObjects(filters: $filters, config: $dbConfig);

			return new JSONResponse(["results" => $result['documents']]);
		} catch (\Exception $e) {
			return new JSONResponse(['error' => $e->getMessage()], 500);
		}
	}

	/**
	 * Return (and search) all objects
	 *
	 * @CORS
	 * @PublicPage
	 * @NoAdminRequired
	 * @NoCSRFRequired
	 *
	 * @param ObjectService $objectService The Object service.
	 * @param SearchService $searchService The Search service.
	 *
	 * @return JSONResponse The Response.
	 * @throws GuzzleException
	 */
	public function index(ObjectService $objectService, SearchService $searchService): JSONResponse
	{
		return $this->themesIndex($objectService, $searchService);
	}

	/**
	 * Return (and search) all objects
	 *
	 * @PublicPage
	 * @NoAdminRequired
	 * @NoCSRFRequired
	 *
	 * @param ObjectService $objectService The Object service.
	 * @param SearchService $searchService The Search service.
	 *
	 * @return JSONResponse The Response.
	 * @throws GuzzleException
	 */
	public function indexInternal(ObjectService $objectService, SearchService $searchService): JSONResponse
	{
		return $this->themesIndex($objectService, $searchService);
	}

	/**
	 * The Show function.
	 *
	 * @param string $id The id.
	 * @param ObjectService $objectService The Object Service.
	 *
	 * @return JSONResponse The response.
	 * @throws GuzzleException
	 */
	private function themesShow(string $id, ObjectService $objectService): JSONResponse
	{
		if ($this->config->hasKey($this->appName, 'mongoStorage') === false
			|| $this->config->getValueString($this->appName, 'mongoStorage') !== '1'
		) {
			try {
				return new JSONResponse($this->themeMapper->find(id: (int) $id));
			} catch (DoesNotExistException $exception) {
				return new JSONResponse(data: ['error' => 'Not Found'], statusCode: 404);
			}
		}

		try {
			$dbConfig = [
				'base_uri' => $this->config->getValueString($this->appName, 'mongodbLocation'),
				'headers' => ['api-key' => $this->config->getValueString($this->appName, 'mongodbKey')],
				'mongodbCluster' => $this->config->getValueString($this->appName, 'mongodbCluster')
			];

			$filters['_id'] = (string) $id;

			$result = $objectService->findObject($filters, $dbConfig);

			return new JSONResponse($result);
		} catch (\Exception $e) {
			return new JSONResponse(['error' => $e->getMessage()], 500);
		}
	}

	/**
	 * Read a single object
	 *
	 * @CORS
	 * @PublicPage
	 * @NoAdminRequired
	 * @NoCSRFRequired
	 *
	 * @param string $id The id.
	 * @param ObjectService $objectService The Object Service.
	 *
	 * @return JSONResponse The response.
	 * @throws GuzzleException
	 */
	public function show(string $id, ObjectService $objectService): JSONResponse
	{
		return $this->themesShow($id, $objectService);
	}

	/**
	 * Read a single object
	 *
	 * @PublicPage
	 * @NoAdminRequired
	 * @NoCSRFRequired
	 *
	 * @param string $id The id.
	 * @param ObjectService $objectService The Object Service.
	 *
	 * @return JSONResponse The response.
	 * @throws GuzzleException
	 */
	public function showInternal(string $id, ObjectService $objectService): JSONResponse
	{
		return $this->themesShow($id, $objectService);
	}


	/**
	 * Create an object
	 *
	 * @NoAdminRequired
	 * @NoCSRFRequired
	 *
	 * @return JSONResponse
	 */
	public function create(ObjectService $objectService): JSONResponse
	{

		$data = $this->request->getParams();

		foreach ($data as $key => $value) {
			if (str_starts_with($key, '_')) {
				unset($data[$key]);
			}
		}
		if ($this->config->hasKey($this->appName, 'mongoStorage') === false
			|| $this->config->getValueString($this->appName, 'mongoStorage') !== '1'
		) {
			return new JSONResponse($this->themeMapper->createFromArray(object: $data));
		}

		try {
            $dbConfig = [
                'base_uri' => $this->config->getValueString($this->appName, 'mongodbLocation'),
                'headers' => ['api-key' => $this->config->getValueString($this->appName, 'mongodbKey')],
                'mongodbCluster' => $this->config->getValueString($this->appName, 'mongodbCluster')
            ];

			$data['_schema'] = 'theme';

			$returnData = $objectService->saveObject(
				data: $data,
				config: $dbConfig
			);

            return new JSONResponse($returnData);
        } catch (\Exception $e) {
            return new JSONResponse(['error' => $e->getMessage()], 500);
        }
	}

	/**
	 * Update an object
	 *
	 * @NoAdminRequired
	 * @NoCSRFRequired
	 *
	 * @return JSONResponse
	 */
	public function update(string $id, ObjectService $objectService): JSONResponse
	{
		$data = $this->request->getParams();

		foreach ($data as $key => $value) {
			if (str_starts_with($key, '_')) {
				unset($data[$key]);
			}
		}
		if (isset($data['id'])) {
			unset($data['id']);
		}

		if ($this->config->hasKey($this->appName, 'mongoStorage') === false
			|| $this->config->getValueString($this->appName, 'mongoStorage') !== '1'
		) {
			return new JSONResponse($this->themeMapper->updateFromArray(id: (int) $id, object: $data));
		}

        try {
            $dbConfig = [
                'base_uri' => $this->config->getValueString($this->appName, 'mongodbLocation'),
                'headers' => ['api-key' => $this->config->getValueString($this->appName, 'mongodbKey')],
                'mongodbCluster' => $this->config->getValueString($this->appName, 'mongodbCluster')
            ];

            $filters['_id'] = (string) $id;
            $returnData = $objectService->updateObject($filters, $data, $dbConfig);

            return new JSONResponse($returnData);
        } catch (\Exception $e) {
            return new JSONResponse(['error' => $e->getMessage()], 500);
        }
	}
=======
    /**
     * Retrieve a list of themes based on provided filters and parameters.
     *
     * @return JSONResponse JSON response containing the list of themes and total count
     *
     * @NoAdminRequired
     * @NoCSRFRequired
     */
    public function index(): JSONResponse
    {
        // Retrieve all request parameters
        $requestParams = $this->request->getParams();

        // Fetch theme objects based on filters and order
        $data = $this->objectService->getResultArrayForRequest('theme', $requestParams);
		
        // Return JSON response
        return new JSONResponse($data);
    }
>>>>>>> 9d306fe3

    /**
     * Retrieve a specific theme by its ID.
     *
     * @param string|int $id The ID of the theme to retrieve
     * @return JSONResponse JSON response containing the requested theme
     *
     * @NoAdminRequired
     * @NoCSRFRequired
     */
    public function show(string|int $id): JSONResponse
    {
        // Fetch the theme object by its ID
        $object = $this->objectService->getObject('theme', $id);

        // Return the theme as a JSON response
        return new JSONResponse($object);
    }

    /**
     * Create a new theme.
     *
     * @return JSONResponse The response containing the created theme object.
     *
     * @NoAdminRequired
     * @NoCSRFRequired
     */
    public function create(): JSONResponse
    {
        // Get all parameters from the request
        $data = $this->request->getParams();
        
        // Remove the 'id' field if it exists, as we're creating a new object
        unset($data['id']);

        // Save the new theme object
        $object = $this->objectService->saveObject('theme', $data);
        
        // Return the created object as a JSON response
        return new JSONResponse($object);
    }

    /**
     * Update an existing theme.
     *
     * @param string|int $id The ID of the theme to update.
     * @return JSONResponse The response containing the updated theme object.
     *
     * @NoAdminRequired
     * @NoCSRFRequired
     */
    public function update(string|int $id): JSONResponse
    {
        // Get all parameters from the request
        $data = $this->request->getParams();
        
        // Ensure the ID in the data matches the ID in the URL
        $data['id'] = $id;
        
        // Save the updated theme object
        $object = $this->objectService->saveObject('theme', $data);
        
        // Return the updated object as a JSON response
        return new JSONResponse($object);
    }

    /**
     * Delete a theme.
     *
     * @param string|int $id The ID of the theme to delete.
     * @return JSONResponse The response indicating the result of the deletion.
     *
     * @NoAdminRequired
     * @NoCSRFRequired
     */
    public function destroy(string|int $id): JSONResponse
    {
        // Delete the theme object
        $result = $this->objectService->deleteObject('theme', $id);
        
        // Return the result as a JSON response
        return new JSONResponse(['success' => $result]);
    }
}<|MERGE_RESOLUTION|>--- conflicted
+++ resolved
@@ -40,266 +40,6 @@
         parent::__construct($appName, $request);
     }
 
-<<<<<<< HEAD
-	/**
-	 * This returns the template of the main app's page
-	 * It adds some data to the template (app version)
-	 *
-	 * @NoAdminRequired
-	 * @NoCSRFRequired
-	 *
-	 * @return TemplateResponse
-	 */
-	public function page(): TemplateResponse
-	{
-        return new TemplateResponse($this->appName, 'ThemesIndex', []);
-	}
-
-	/**
-	 * The Index function.
-	 *
-	 * @param ObjectService $objectService The Object service.
-	 * @param SearchService $searchService The Search service.
-	 *
-	 * @return JSONResponse The Response.
-	 * @throws GuzzleException
-	 */
-	private function themesIndex(ObjectService $objectService, SearchService $searchService): JSONResponse
-	{
-		$filters = $this->request->getParams();
-		unset($filters['_route']);
-		$fieldsToSearch = ['title', 'description', 'summary'];
-
-		if ($this->config->hasKey($this->appName, 'mongoStorage') === false
-			|| $this->config->getValueString($this->appName, 'mongoStorage') !== '1'
-		) {
-			$searchParams = $searchService->createMySQLSearchParams(filters: $filters);
-			$searchConditions = $searchService->createMySQLSearchConditions(filters: $filters, fieldsToSearch:  $fieldsToSearch);
-			$filters = $searchService->unsetSpecialQueryParams(filters: $filters);
-
-			return new JSONResponse(['results' => $this->themeMapper->findAll(limit: null, offset: null, filters: $filters, searchConditions: $searchConditions, searchParams: $searchParams)]);
-		}
-
-		$filters = $searchService->createMongoDBSearchFilter(filters: $filters, fieldsToSearch: $fieldsToSearch);
-		$filters = $searchService->unsetSpecialQueryParams(filters: $filters);
-
-		try {
-			$dbConfig = [
-				'base_uri' => $this->config->getValueString($this->appName, 'mongodbLocation'),
-				'headers' => ['api-key' => $this->config->getValueString($this->appName, 'mongodbKey')],
-				'mongodbCluster' => $this->config->getValueString($this->appName, 'mongodbCluster')
-			];
-
-			$filters['_schema'] = 'theme';
-
-			$result = $objectService->findObjects(filters: $filters, config: $dbConfig);
-
-			return new JSONResponse(["results" => $result['documents']]);
-		} catch (\Exception $e) {
-			return new JSONResponse(['error' => $e->getMessage()], 500);
-		}
-	}
-
-	/**
-	 * Return (and search) all objects
-	 *
-	 * @CORS
-	 * @PublicPage
-	 * @NoAdminRequired
-	 * @NoCSRFRequired
-	 *
-	 * @param ObjectService $objectService The Object service.
-	 * @param SearchService $searchService The Search service.
-	 *
-	 * @return JSONResponse The Response.
-	 * @throws GuzzleException
-	 */
-	public function index(ObjectService $objectService, SearchService $searchService): JSONResponse
-	{
-		return $this->themesIndex($objectService, $searchService);
-	}
-
-	/**
-	 * Return (and search) all objects
-	 *
-	 * @PublicPage
-	 * @NoAdminRequired
-	 * @NoCSRFRequired
-	 *
-	 * @param ObjectService $objectService The Object service.
-	 * @param SearchService $searchService The Search service.
-	 *
-	 * @return JSONResponse The Response.
-	 * @throws GuzzleException
-	 */
-	public function indexInternal(ObjectService $objectService, SearchService $searchService): JSONResponse
-	{
-		return $this->themesIndex($objectService, $searchService);
-	}
-
-	/**
-	 * The Show function.
-	 *
-	 * @param string $id The id.
-	 * @param ObjectService $objectService The Object Service.
-	 *
-	 * @return JSONResponse The response.
-	 * @throws GuzzleException
-	 */
-	private function themesShow(string $id, ObjectService $objectService): JSONResponse
-	{
-		if ($this->config->hasKey($this->appName, 'mongoStorage') === false
-			|| $this->config->getValueString($this->appName, 'mongoStorage') !== '1'
-		) {
-			try {
-				return new JSONResponse($this->themeMapper->find(id: (int) $id));
-			} catch (DoesNotExistException $exception) {
-				return new JSONResponse(data: ['error' => 'Not Found'], statusCode: 404);
-			}
-		}
-
-		try {
-			$dbConfig = [
-				'base_uri' => $this->config->getValueString($this->appName, 'mongodbLocation'),
-				'headers' => ['api-key' => $this->config->getValueString($this->appName, 'mongodbKey')],
-				'mongodbCluster' => $this->config->getValueString($this->appName, 'mongodbCluster')
-			];
-
-			$filters['_id'] = (string) $id;
-
-			$result = $objectService->findObject($filters, $dbConfig);
-
-			return new JSONResponse($result);
-		} catch (\Exception $e) {
-			return new JSONResponse(['error' => $e->getMessage()], 500);
-		}
-	}
-
-	/**
-	 * Read a single object
-	 *
-	 * @CORS
-	 * @PublicPage
-	 * @NoAdminRequired
-	 * @NoCSRFRequired
-	 *
-	 * @param string $id The id.
-	 * @param ObjectService $objectService The Object Service.
-	 *
-	 * @return JSONResponse The response.
-	 * @throws GuzzleException
-	 */
-	public function show(string $id, ObjectService $objectService): JSONResponse
-	{
-		return $this->themesShow($id, $objectService);
-	}
-
-	/**
-	 * Read a single object
-	 *
-	 * @PublicPage
-	 * @NoAdminRequired
-	 * @NoCSRFRequired
-	 *
-	 * @param string $id The id.
-	 * @param ObjectService $objectService The Object Service.
-	 *
-	 * @return JSONResponse The response.
-	 * @throws GuzzleException
-	 */
-	public function showInternal(string $id, ObjectService $objectService): JSONResponse
-	{
-		return $this->themesShow($id, $objectService);
-	}
-
-
-	/**
-	 * Create an object
-	 *
-	 * @NoAdminRequired
-	 * @NoCSRFRequired
-	 *
-	 * @return JSONResponse
-	 */
-	public function create(ObjectService $objectService): JSONResponse
-	{
-
-		$data = $this->request->getParams();
-
-		foreach ($data as $key => $value) {
-			if (str_starts_with($key, '_')) {
-				unset($data[$key]);
-			}
-		}
-		if ($this->config->hasKey($this->appName, 'mongoStorage') === false
-			|| $this->config->getValueString($this->appName, 'mongoStorage') !== '1'
-		) {
-			return new JSONResponse($this->themeMapper->createFromArray(object: $data));
-		}
-
-		try {
-            $dbConfig = [
-                'base_uri' => $this->config->getValueString($this->appName, 'mongodbLocation'),
-                'headers' => ['api-key' => $this->config->getValueString($this->appName, 'mongodbKey')],
-                'mongodbCluster' => $this->config->getValueString($this->appName, 'mongodbCluster')
-            ];
-
-			$data['_schema'] = 'theme';
-
-			$returnData = $objectService->saveObject(
-				data: $data,
-				config: $dbConfig
-			);
-
-            return new JSONResponse($returnData);
-        } catch (\Exception $e) {
-            return new JSONResponse(['error' => $e->getMessage()], 500);
-        }
-	}
-
-	/**
-	 * Update an object
-	 *
-	 * @NoAdminRequired
-	 * @NoCSRFRequired
-	 *
-	 * @return JSONResponse
-	 */
-	public function update(string $id, ObjectService $objectService): JSONResponse
-	{
-		$data = $this->request->getParams();
-
-		foreach ($data as $key => $value) {
-			if (str_starts_with($key, '_')) {
-				unset($data[$key]);
-			}
-		}
-		if (isset($data['id'])) {
-			unset($data['id']);
-		}
-
-		if ($this->config->hasKey($this->appName, 'mongoStorage') === false
-			|| $this->config->getValueString($this->appName, 'mongoStorage') !== '1'
-		) {
-			return new JSONResponse($this->themeMapper->updateFromArray(id: (int) $id, object: $data));
-		}
-
-        try {
-            $dbConfig = [
-                'base_uri' => $this->config->getValueString($this->appName, 'mongodbLocation'),
-                'headers' => ['api-key' => $this->config->getValueString($this->appName, 'mongodbKey')],
-                'mongodbCluster' => $this->config->getValueString($this->appName, 'mongodbCluster')
-            ];
-
-            $filters['_id'] = (string) $id;
-            $returnData = $objectService->updateObject($filters, $data, $dbConfig);
-
-            return new JSONResponse($returnData);
-        } catch (\Exception $e) {
-            return new JSONResponse(['error' => $e->getMessage()], 500);
-        }
-	}
-=======
     /**
      * Retrieve a list of themes based on provided filters and parameters.
      *
@@ -319,7 +59,6 @@
         // Return JSON response
         return new JSONResponse($data);
     }
->>>>>>> 9d306fe3
 
     /**
      * Retrieve a specific theme by its ID.
