--- conflicted
+++ resolved
@@ -1,176 +1,163 @@
-<script setup>
-import { navigationStore, directoryStore } from '../../store/store.js'
-</script>
-
-<template>
-	<NcAppContentList>
-		<ul>
-			<div class="listHeader">
-				<NcTextField class="searchField"
-					:value.sync="search"
-					label="Zoeken"
-					trailing-button-icon="close"
-					:show-trailing-button="search !== ''"
-					@trailing-button-click="search = ''">
-					<Magnify :size="20" />
-				</NcTextField>
-				<NcActions>
-					<NcActionButton :disabled="loading" @click="fetchData">
-						<template #icon>
-							<Refresh :size="20" />
-						</template>
-						Ververs
-					</NcActionButton>
-					<NcActionButton @click="navigationStore.setModal('addListing')">
-						<template #icon>
-							<Plus :size="20" />
-						</template>
-						Listing toevoegen aan directory
-					</NcActionButton>
-				</NcActions>
-			</div>
-
-			<div v-if="!loading">
-				<NcListItem v-for="(listing, i) in directoryStore.listingList"
-					:key="`${listing}${i}`"
-					:name="listing.name ?? listing.title"
-					:active="directoryStore.listingItem?.id === listing?.id"
-					:details="'1h'"
-					:counter-number="45"
-					@click="directoryStore.setListingItem(listing)">
-					<template #icon>
-						<LayersOutline :class="directoryStore.listingItem?.id === listing?.id && 'selectedIcon'"
-							disable-menu
-							:size="44" />
-					</template>
-					<template #subname>
-						{{ listing?.title }}
-					</template>
-					<template #actions>
-						<NcActionButton @click="directoryStore.setListingItem(listing); navigationStore.setModal('editListing')">
-							<template #icon>
-								<Pencil :size="20" />
-							</template>
-							Bewerken
-						</NcActionButton>
-						<NcActionButton @click="directoryStore.setListingItem(listing); navigationStore.setDialog('deleteListing')">
-							<template #icon>
-								<Delete :size="20" />
-							</template>
-							Verwijderen
-						</NcActionButton>
-					</template>
-				</NcListItem>
-			</div>
-
-			<NcLoadingIcon v-if="loading"
-				class="loadingIcon"
-				:size="64"
-				appearance="dark"
-				name="Listings aan het laden" />
-		</ul>
-	</NcAppContentList>
-</template>
-<script>
-import { NcListItem, NcActionButton, NcAppContentList, NcTextField, NcLoadingIcon, NcActions } from '@nextcloud/vue'
-// eslint-disable-next-line n/no-missing-import
-import Magnify from 'vue-material-design-icons/Magnify'
-// eslint-disable-next-line n/no-missing-import
-import LayersOutline from 'vue-material-design-icons/LayersOutline'
-import Plus from 'vue-material-design-icons/Plus.vue'
-import Pencil from 'vue-material-design-icons/Pencil.vue'
-import Delete from 'vue-material-design-icons/Delete.vue'
-import Refresh from 'vue-material-design-icons/Refresh.vue'
-import { debounce } from 'lodash'
-
-export default {
-	name: 'DirectoryList',
-	components: {
-		NcListItem,
-		NcActions,
-		NcActionButton,
-		NcAppContentList,
-		NcTextField,
-		LayersOutline,
-		Magnify,
-		NcLoadingIcon,
-		Refresh,
-		Plus,
-		Pencil,
-		Delete,
-	},
-<<<<<<< HEAD
-    beforeRouteLeave(to, from, next) {
-        search = '';
-        next();
-    },
-=======
-	beforeRouteLeave(to, from, next) {
-		search = ''
-		next()
-	},
->>>>>>> b4b47cac
-	props: {
-		search: {
-			type: String,
-			required: true,
-		},
-	},
-	data() {
-		return {
-			loading: false,
-		}
-	},
-	watch: {
-		search: {
-			handler(search) {
-				this.debouncedFetchData(search)
-			},
-		},
-	},
-	mounted() {
-		this.fetchData()
-	},
-	methods: {
-		fetchData(search = null) {
-			this.loading = true
-			directoryStore.refreshListingList(search)
-				.then(() => {
-					this.loading = false
-				})
-		},
-<<<<<<< HEAD
-        debouncedFetchData: debounce(function(search) {
-            this.fetchData(search);
-        }, 500),
-=======
-		debouncedFetchData: debounce(function(search) {
-			this.fetchData(search)
-		}, 500),
->>>>>>> b4b47cac
-	},
-}
-</script>
-<style>
-.listHeader {
-    position: sticky;
-    top: 0;
-    z-index: 1000;
-    background-color: var(--color-main-background);
-    border-bottom: 1px solid var(--color-border);
-}
-
-.searchField {
-    padding-inline-start: 65px;
-    padding-inline-end: 20px;
-    margin-block-end: 6px;
-}
-
-.selectedIcon>svg {
-    fill: white;
-}
-
-.loadingIcon {
-    margin-block-start: var(--OC-margin-20);
-}
-</style>
+<script setup>
+import { navigationStore, directoryStore } from '../../store/store.js'
+</script>
+
+<template>
+	<NcAppContentList>
+		<ul>
+			<div class="listHeader">
+				<NcTextField class="searchField"
+					:value.sync="search"
+					label="Zoeken"
+					trailing-button-icon="close"
+					:show-trailing-button="search !== ''"
+					@trailing-button-click="search = ''">
+					<Magnify :size="20" />
+				</NcTextField>
+				<NcActions>
+					<NcActionButton :disabled="loading" @click="fetchData">
+						<template #icon>
+							<Refresh :size="20" />
+						</template>
+						Ververs
+					</NcActionButton>
+					<NcActionButton @click="navigationStore.setModal('addListing')">
+						<template #icon>
+							<Plus :size="20" />
+						</template>
+						Listing toevoegen aan directory
+					</NcActionButton>
+				</NcActions>
+			</div>
+
+			<div v-if="!loading">
+				<NcListItem v-for="(listing, i) in directoryStore.listingList"
+					:key="`${listing}${i}`"
+					:name="listing.name ?? listing.title"
+					:active="directoryStore.listingItem?.id === listing?.id"
+					:details="'1h'"
+					:counter-number="45"
+					@click="directoryStore.setListingItem(listing)">
+					<template #icon>
+						<LayersOutline :class="directoryStore.listingItem?.id === listing?.id && 'selectedIcon'"
+							disable-menu
+							:size="44" />
+					</template>
+					<template #subname>
+						{{ listing?.title }}
+					</template>
+					<template #actions>
+						<NcActionButton @click="directoryStore.setListingItem(listing); navigationStore.setModal('editListing')">
+							<template #icon>
+								<Pencil :size="20" />
+							</template>
+							Bewerken
+						</NcActionButton>
+						<NcActionButton @click="directoryStore.setListingItem(listing); navigationStore.setDialog('deleteListing')">
+							<template #icon>
+								<Delete :size="20" />
+							</template>
+							Verwijderen
+						</NcActionButton>
+					</template>
+				</NcListItem>
+			</div>
+
+			<NcLoadingIcon v-if="loading"
+				class="loadingIcon"
+				:size="64"
+				appearance="dark"
+				name="Listings aan het laden" />
+		</ul>
+	</NcAppContentList>
+</template>
+<script>
+import { NcListItem, NcActionButton, NcAppContentList, NcTextField, NcLoadingIcon, NcActions } from '@nextcloud/vue'
+// eslint-disable-next-line n/no-missing-import
+import Magnify from 'vue-material-design-icons/Magnify'
+// eslint-disable-next-line n/no-missing-import
+import LayersOutline from 'vue-material-design-icons/LayersOutline'
+import Plus from 'vue-material-design-icons/Plus.vue'
+import Pencil from 'vue-material-design-icons/Pencil.vue'
+import Delete from 'vue-material-design-icons/Delete.vue'
+import Refresh from 'vue-material-design-icons/Refresh.vue'
+import { debounce } from 'lodash'
+
+export default {
+	name: 'DirectoryList',
+	components: {
+		NcListItem,
+		NcActions,
+		NcActionButton,
+		NcAppContentList,
+		NcTextField,
+		LayersOutline,
+		Magnify,
+		NcLoadingIcon,
+		Refresh,
+		Plus,
+		Pencil,
+		Delete,
+	},
+	beforeRouteLeave(to, from, next) {
+		search = ''
+		next()
+	},
+	props: {
+		search: {
+			type: String,
+			required: true,
+		},
+	},
+	data() {
+		return {
+			loading: false,
+		}
+	},
+	watch: {
+		search: {
+			handler(search) {
+				this.debouncedFetchData(search)
+			},
+		},
+	},
+	mounted() {
+		this.fetchData()
+	},
+	methods: {
+		fetchData(search = null) {
+			this.loading = true
+			directoryStore.refreshListingList(search)
+				.then(() => {
+					this.loading = false
+				})
+		},
+		debouncedFetchData: debounce(function(search) {
+			this.fetchData(search)
+		}, 500),
+	},
+}
+</script>
+<style>
+.listHeader {
+    position: sticky;
+    top: 0;
+    z-index: 1000;
+    background-color: var(--color-main-background);
+    border-bottom: 1px solid var(--color-border);
+}
+
+.searchField {
+    padding-inline-start: 65px;
+    padding-inline-end: 20px;
+    margin-block-end: 6px;
+}
+
+.selectedIcon>svg {
+    fill: white;
+}
+
+.loadingIcon {
+    margin-block-start: var(--OC-margin-20);
+}
+</style>