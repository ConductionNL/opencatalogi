--- conflicted
+++ resolved
@@ -51,11 +51,7 @@
 	},
 	getSearchResults() {
 		fetch(
-<<<<<<< HEAD
-			'https://nextcloud.test.commonground.nu/index.php/apps/opencatalog/api/search?_search=' + this.search,
-=======
 			'/index.php/apps/opencatalogi/api/search?_search=' + this.search,
->>>>>>> 5fd982fc
 			{
 				method: 'GET',
 			},
