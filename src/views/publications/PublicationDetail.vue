<script setup>
import { navigationStore, objectStore, catalogStore } from '../../store/store.js'
</script>

<template>
	<div class="detailContainer">
		<div class="head">
			<h1 class="h1">
				{{ objectStore.getActiveObject('publication')?.title }}
			</h1>

			<NcActions :disabled="objectStore.isLoading('publication')"
				:primary="true"
				:menu-name="objectStore.isLoading('publication') ? 'Laden...' : 'Acties'"
				:inline="1"
				title="Acties die je kan uitvoeren op deze publicatie">
				<template #icon>
					<span>
						<NcLoadingIcon v-if="objectStore.isLoading('publication')" :size="20" appearance="dark" />
						<DotsHorizontal v-if="!objectStore.isLoading('publication')" :size="20" />
					</span>
				</template>
				<NcActionButton close-after-click
					title="Bekijk de documentatie over publicaties"
					@click="openLink('https://conduction.gitbook.io/opencatalogi-nextcloud/gebruikers/publicaties', '_blank')">
					<template #icon>
						<HelpCircleOutline :size="20" />
					</template>
					Help
				</NcActionButton>
				<NcActionButton close-after-click @click="navigationStore.setModal('objectModal')">
					<template #icon>
						<Pencil :size="20" />
					</template>
					Bewerken
				</NcActionButton>
				<NcActionButton close-after-click @click="navigationStore.setDialog('copyPublication')">
					<template #icon>
						<ContentCopy :size="20" />
					</template>
					Kopiëren
				</NcActionButton>
				<NcActionButton v-if="objectStore.getActiveObject('publication')['@self']?.published === null"
					close-after-click
					@click="publishPublication('publish')">
					<template #icon>
						<Publish :size="20" />
					</template>
					Publiceren
				</NcActionButton>
				<NcActionButton v-if="objectStore.getActiveObject('publication')['@self']?.published"
					close-after-click
					@click="publishPublication('depublish')">
					<template #icon>
						<PublishOff :size="20" />
					</template>
					Depubliceren
				</NcActionButton>
				<NcActionButton close-after-click @click="navigationStore.setDialog('downloadPublication')">
					<template #icon>
						<Download :size="20" />
					</template>
					Downloaden
				</NcActionButton>
				<NcActionButton close-after-click disabled>
					<template #icon>
						<FolderOutline :size="20" />
					</template>
					Bijlage toevoegen
				</NcActionButton>
				<NcActionButton close-after-click @click="navigationStore.setDialog('deleteObject', { objectType: 'publication', dialogTitle: 'Publicatie' })">
					<template #icon>
						<Delete :size="20" />
					</template>
					Verwijderen
				</NcActionButton>
			</NcActions>
		</div>
		<div class="container">
			<div class="detailGrid">
				<div v-if="publication.reference">
					<b>Referentie:</b>
					<span>{{ publication.reference }}</span>
				</div>
				<div v-if="publication.summary">
					<b>Samenvatting:</b>
					<span>{{ publication.summary || '-' }}</span>
				</div>
				<div v-if="publication.description">
					<b>Beschrijving:</b>
					<span>{{ publication.description || '-' }}</span>
				</div>
				<div v-if="publication.category">
					<b>Categorie:</b>
					<span>{{ publication.category || '-' }}</span>
				</div>
				<div v-if="publication.portal">
					<b>Portal:</b>
					<span><a target="_blank" :href="publication.portal">{{
						publication.portal || '-' }}</a></span>
				</div>
				<div v-if="publication.image">
					<b>Afbeelding:</b>
					<span>{{ publication.image || '-' }}</span>
				</div>
				<div v-if="publication.featured">
					<b>Uitgelicht:</b>
					<span>{{ publication.featured ? "Ja" : "Nee" }}</span>
				</div>
				<div v-if="publication.license">
					<b>Licentie:</b>
					<span>{{ publication.license || '-' }}</span>
				</div>
				<div v-if="publication.status">
					<b>Status:</b>
					<span>{{ publication.status || '-' }}</span>
				</div>
				<div v-if="publication.published">
					<b>Gepubliceerd:</b>
					<span>{{ new Date(publication.published).toLocaleDateString() || '-' }}</span>
				</div>
				<div v-if="publication.modified">
					<b>Gewijzigd:</b>
					<span>{{ publication.modified || '-' }}</span>
				</div>
				<div v-if="publication.source">
					<b>Bron:</b>
					<span>{{ publication.source || '-' }}</span>
				</div>
				<div v-if="publication.catalogi">
					<b>Catalogi:</b>
					<span v-if="catalogiLoading">Loading...</span>
					<div v-if="!catalogiLoading" class="buttonLinkContainer">
						<span>{{ catalogi?.title }}</span>
						<NcActions>
							<NcActionLink :aria-label="`ga naar ${catalogi?.title}`"
								:name="catalogi?.title"
								@click="goToCatalogi()">
								<template #icon>
									<OpenInApp :size="20" />
								</template>
								{{ catalogi?.title }}
							</NcActionLink>
						</NcActions>
					</div>
				</div>
			</div>
			<!-- <div class="detailGrid linksParameters">
				<div>
					<b>Organisatie:</b>
					<span v-if="organizationLoading">Loading...</span>
					<div v-if="!organizationLoading && organization?.title" class="buttonLinkContainer">
						<span>{{ organization?.title }}</span>
						<NcActions>
							<NcActionLink :aria-label="`ga naar ${organization?.title}`"
								:name="organization?.title"
								@click="goToOrganization()">
								<template #icon>
									<OpenInApp :size="20" />
								</template>
								{{ organization?.title }}
							</NcActionLink>
						</NcActions>
					</div>
					<div v-if="!organizationLoading && !organization?.title" class="buttonLinkContainer">
						<span>Geen organisatie gekoppeld</span>
					</div>
				</div>
			</div> -->
		</div>
		<div class="tabContainer">
			<BTabs content-class="mt-3" justified>
				<BTab title="Bijlagen" active>
					<div class="tabPanel">
						<div class="buttonsContainer">
							<NcButton type="primary"
								class="fullWidthButton"
								aria-label="Bijlage toevoegen"
								@click="addAttachment">
								<template #icon>
									<Plus :size="20" />
								</template>
								Bijlage toevoegen
							</NcButton>
							<NcButton type="secondary"
								aria-label="Open map"
								@click="openFolder(publication?.['@self']?.folder)">
								<template #icon>
									<FolderOutline :size="20" />
								</template>
							</NcButton>
							<NcActions :disabled="objectStore.isLoading('publicationAttachments')"
								:primary="true"
								class="checkboxListActionButton"
								:menu-name="objectStore.isLoading('publicationAttachments') ? 'Laden...' : 'Acties'"
								:inline="0"
								title="Acties die je kan uitvoeren op deze publicatie">
								<template #icon>
									<span>
										<NcLoadingIcon v-if="objectStore.isLoading('publicationAttachments')" :size="20" appearance="dark" />
										<DotsHorizontal v-if="!objectStore.isLoading('publicationAttachments')" :size="20" />
									</span>
								</template>
								<NcActionButton close-after-click @click="selectAllAttachments('published')">
									<template #icon>
										<SelectAllIcon v-if="!allPublishedSelected" :size="20" />
										<SelectRemove v-else :size="20" />
									</template>
									{{ !allPublishedSelected ? "Selecteer" : "Deselecteer" }} alle gepubliceerde bijlagen
								</NcActionButton>
								<NcActionButton close-after-click @click="selectAllAttachments('unpublished')">
									<template #icon>
										<SelectAllIcon v-if="!allUnpublishedSelected" :size="20" />
										<SelectRemove v-else :size="20" />
									</template>
									{{ !allUnpublishedSelected ? "Selecteer" : "Deselecteer" }} alle ongepubliceerde bijlagen
								</NcActionButton>
								<NcActionButton v-if="selectedUnpublishedCount > 0" close-after-click @click="bulkPublish">
									<template #icon>
										<Publish :size="20" />
									</template>
									Publiceer {{ selectedUnpublishedCount }} bijlage{{ selectedUnpublishedCount > 1 ? 'n' : '' }}
								</NcActionButton>
								<NcActionButton v-if="selectedPublishedCount > 0" close-after-click @click="bulkDepublish">
									<template #icon>
										<PublishOff :size="20" />
									</template>
									Depubliceer {{ selectedPublishedCount }} bijlage{{ selectedPublishedCount > 1 ? 'n' : '' }}
								</NcActionButton>
								<NcActionButton v-if="selectedAttachments.length > 0" close-after-click @click="bulkDeleteAttachments">
									<template #icon>
										<Delete :size="20" />
									</template>
									Verwijder {{ selectedAttachmentsEntities.length }} bijlage{{ selectedAttachmentsEntities.length > 1 ? 'n' : '' }}
								</NcActionButton>
							</NcActions>
						</div>

						<div v-if="publicationAttachments?.length > 0">
							<div v-for="(attachment, i) in publicationAttachments" :key="`${attachment}${i}`" class="checkedItem">
								<NcCheckboxRadioSwitch
									:checked="selectedAttachments.includes(attachment.id)"
									@update:checked="toggleSelection(attachment)" />

								<NcListItem
									:class="`${attachment?.title === editingTags ? 'editingTags' : ''}`"
									:name="attachment?.title"
									:bold="false"
									:active="objectStore.getActiveObject('publicationAttachment')?.id === attachment.id"
									:force-display-actions="true"
									@click="setActiveAttachment(attachment)">
									<template #icon>
										<NcLoadingIcon v-if="fileIdsLoading.includes(attachment.id) && (depublishLoading.includes(attachment.id) || publishLoading.includes(attachment.id) || saveTagsLoading.includes(attachment.id))" :size="44" />
										<ExclamationThick v-else-if="!attachment.accessUrl || !attachment.downloadUrl" class="warningIcon" :size="44" />
										<FileOutline v-else
											class="publishedIcon"
											disable-menu
											:size="44" />
									</template>

									<template #details>
										<span>{{ formatFileSize(attachment?.size) }}</span>
									</template>
									<template #indicator>
										<div v-if="editingTags !== attachment.title" class="fileLabelsContainer">
											<NcCounterBubble v-for="label of attachment.labels" :key="label">
												{{ label }}
											</NcCounterBubble>
										</div>
										<div v-if="editingTags === attachment.title" class="editTagsContainer">
											<NcSelect
												v-model="editedTags"
												class="editTagsSelect"
												:disabled="saveTagsLoading.includes(attachment.id)"
												:taggable="true"
												:multiple="true"
												:aria-label-combobox="labelOptionsEdit.inputLabel"
												:options="labelOptionsEdit.options" />
											<NcButton
												v-tooltip="'Labels opslaan'"
												class="editTagsButton"
												type="primary"
												:aria-label="`save tags for ${attachment.title}`"
												@click="saveTags(attachment, editedTags)">
												<template #icon>
													<ContentSaveOutline v-if="!saveTagsLoading.includes(attachment.id)" :size="20" />
													<NcLoadingIcon v-if="saveTagsLoading.includes(attachment.id)" :size="20" />
												</template>
											</NcButton>
										</div>
									</template>
									<template #subname>
										{{ attachment?.published ? new Date(attachment?.published).toLocaleDateString() : "Niet gepubliceerd" }} - {{ attachment?.type || 'Geen type' }}
									</template>
									<template #actions>
										<NcActionButton close-after-click @click="openFile(attachment)">
											<template #icon>
												<OpenInNew :size="20" />
											</template>
											Bekijk bestand
										</NcActionButton>
										<NcActionButton v-if="!attachment.published"
											close-after-click
											@click="publishFile(attachment)">
											<template #icon>
												<Publish :size="20" />
											</template>
											Publiceren
										</NcActionButton>
										<NcActionButton v-if="attachment.published"
											close-after-click
											@click="depublishFile(attachment)">
											<template #icon>
												<PublishOff :size="20" />
											</template>
											Depubliceren
										</NcActionButton>
										<NcActionButton close-after-click @click="deleteFile(attachment)">
											<template #icon>
												<Delete :size="20" />
											</template>
											Verwijderen
										</NcActionButton>
										<NcActionButton v-if="editingTags !== attachment.title"
											close-after-click
											@click="editTags(attachment)">
											<template #icon>
												<TagEdit :size="20" />
											</template>
											Tags bewerken
										</NcActionButton>
										<NcActionButton v-if="editingTags === attachment.title"
											close-after-click
											@click="editingTags = null; editedTags = []">
											<template #icon>
												<TagOff :size="20" />
											</template>
											Stop tags bewerken
										</NcActionButton>
									</template>
								</NcListItem>
							</div>

							<div class="paginationContainer">
								<BPagination v-model="currentPage" :total-rows="publicationAttachments?.total" :per-page="limit" />
								<div>
									<span>Aantal per pagina</span>
									<NcSelect v-model="limit"
										aria-label-combobox="Aantal per pagina"
										class="limitSelect"
										:options="limitOptions.options"
										:taggable="true"
										:selectable="(option) => !isNaN(option) && (typeof option !== 'boolean')" />
								</div>
							</div>
						</div>

						<div v-if="publicationAttachments?.length === 0">
							<b class="emptyStateMessage">
								Nog geen bijlage toegevoegd
							</b>
						</div>

						<div
							v-if="publicationAttachments?.length !== 0 && !publicationAttachments?.length > 0">
							<NcLoadingIcon :size="64"
								class="loadingIcon"
								appearance="dark"
								name="Bijlagen aan het laden" />
						</div>
					</div>
				</BTab>
				<!-- <BTab title="Eigenschappen">
					<div class="tabPanel">
						<div class="buttonsContainer">
							<NcButton type="primary"
								class="fullWidthButton"
								aria-label="Bijlage toevoegen"
								@click="navigationStore.setModal('addPublicationData')">
								<template #icon>
									<Plus :size="20" />
								</template>
								Eigenschap toevoegen
							</NcButton>
							<NcActions :disabled="objectStore.isLoading('publication')"
								:primary="true"
								class="checkboxListActionButton"
								:menu-name="objectStore.isLoading('publication') ? 'Laden...' : 'Acties'"
								:inline="0"
								title="Acties die je kan uitvoeren op deze publicatie">
								<template #icon>
									<span>
										<NcLoadingIcon v-if="objectStore.isLoading('publication')" :size="20" appearance="dark" />
										<DotsHorizontal v-if="!objectStore.isLoading('publication')" :size="20" />
									</span>
								</template>
								<NcActionButton close-after-click @click="selectAllPublicationData()">
									<template #icon>
										<SelectAllIcon v-if="!allPublicationDataSelected" :size="20" />
										<SelectRemove v-else :size="20" />
									</template>
									{{ !allPublicationDataSelected ? "Selecteer" : "Deselecteer" }} alle eigenschappen
								</NcActionButton>
								<NcActionButton close-after-click :disabled="selectedPublicationData.length === 0" @click="bulkDeleteEigenschappen">
									<template #icon>
										<Delete :size="20" />
									</template>
									Verwijder {{ selectedPublicationData.length }} eigenschap{{ selectedPublicationData.length > 1 || selectedPublicationData.length === 0 ? 'pen' : '' }}
								</NcActionButton>
							</NcActions>
						</div>
						<div v-if="publication && publication.data && Object.keys(publication.data).length > 0">
							<div v-for="(value, key, i) in publication?.data" :key="`${key}${i}`" class="checkedItem">
								<NcCheckboxRadioSwitch
									:checked="selectedPublicationData.includes(key)"
									@update:checked="togglePublicationDataSelection(key)" />
								<NcListItem
									:name="key"
									:bold="false"
									:force-display-actions="true"
									:active="publicationDataKey === key"
									@click="setActiveDataKey(key)">
									<template #icon>
										<CircleOutline
											:class="publicationDataKey === key && 'selectedZaakIcon'"
											disable-menu
											:size="44" />
									</template>
									<template #subname>
										{{ value }}
									</template>
									<template #actions>
										<NcActionButton close-after-click @click="editPublicationDataItem(key)">
											<template #icon>
												<Pencil :size="20" />
											</template>
											Bewerken
										</NcActionButton>
										<NcActionButton close-after-click @click="deletePublicationDataItem(key)">
											<template #icon>
												<Delete :size="20" />
											</template>
											Verwijderen
										</NcActionButton>
									</template>
								</NcListItem>
							</div>
						</div>
<<<<<<< HEAD
					</div>
					<div v-if="!publication || !publication.data || Object.keys(publication.data).length === 0" class="tabPanel">
						<b class="emptyStateMessage">
							Geen eigenschappen gevonden
						</b>
					</div>
				</BTab> -->
				<BTab title="Thema's">
					<div class="tabPanel">
						<div class="buttonsContainer">
							<NcButton type="primary"
								class="fullWidthButton"
								aria-label="Thema toevoegen"
								@click="navigationStore.setModal('addPublicationTheme')">
								<template #icon>
									<Plus :size="20" />
								</template>
								Thema toevoegen
							</NcButton>
							<NcActions :disabled="objectStore.isLoading('themes')"
								:primary="true"
								class="checkboxListActionButton"
								:menu-name="objectStore.isLoading('themes') ? 'Laden...' : 'Acties'"
								:inline="0"
								title="Acties die je kan uitvoeren op deze publicatie">
								<template #icon>
									<span>
										<NcLoadingIcon v-if="objectStore.isLoading('themes')" :size="20" appearance="dark" />
										<DotsHorizontal v-if="!objectStore.isLoading('themes')" :size="20" />
									</span>
								</template>
								<NcActionButton close-after-click @click="selectAllThemes()">
									<template #icon>
										<SelectAllIcon v-if="!allThemesSelected" :size="20" />
										<SelectRemove v-else :size="20" />
									</template>
									{{ !allThemesSelected ? "Selecteer" : "Deselecteer" }} alle thema's
								</NcActionButton>
								<NcActionButton close-after-click :disabled="selectedThemes.length === 0" @click="bulkDeleteThemes">
									<template #icon>
										<Delete :size="20" />
									</template>
									Verwijder {{ selectedThemes.length }} thema{{ selectedThemes.length > 1 || selectedThemes.length === 0 ? "'s" : '' }}
								</NcActionButton>
							</NcActions>
						</div>
						<div v-if="filteredThemes?.length || missingThemes?.length">
							<div v-for="(value, key, i) in filteredThemes" :key="`${value.id}${i}`" class="checkedItem">
								<NcCheckboxRadioSwitch
									:checked="selectedThemes.includes(value.id)"
									@update:checked="toggleThemeSelection(value)" />
								<NcListItem
									:name="value.title"
									:bold="false"
									:force-display-actions="true">
									<template #icon>
										<ShapeOutline
											:class="objectStore.getActiveObject('theme')?.id === value.id && 'selectedZaakIcon'"
											disable-menu
											:size="44" />
									</template>
									<template #subname>
										{{ value.summary }}
									</template>
									<template #actions>
										<NcActionButton close-after-click @click="objectStore.setActiveObject('theme', value); navigationStore.setSelected('themes')">
											<template #icon>
												<OpenInApp :size="20" />
											</template>
											Bekijken
										</NcActionButton>
										<NcActionButton close-after-click @click="objectStore.setActiveObject('theme', value); navigationStore.setDialog('deletePublicationThemeDialog')">
											<template #icon>
												<Delete :size="20" />
											</template>
											Verwijderen
										</NcActionButton>
									</template>
								</NcListItem>
							</div>
							<NcListItem v-for="(value, key, i) in missingThemes"
								:key="`${value}${i}`"
								:name="'Thema ' + value"
								:bold="false"
								:force-display-actions="true">
								<template #icon>
									<Alert disable-menu
										:size="44" />
								</template>
								<template #subname>
									Thema {{ value }} bestaat niet, het is aan te raden om het te verwijderen van deze publicatie.
								</template>
								<template #actions>
									<NcActionButton close-after-click :disabled="deleteThemeLoading" @click="deleteMissingTheme(value)">
=======
					</BTab>
					<BTab title="Thema's">
						<div class="tabPanel">
							<div class="buttonsContainer">
								<NcButton type="primary"
									class="fullWidthButton"
									aria-label="Thema toevoegen"
									@click="navigationStore.setModal('addPublicationTheme')">
									<template #icon>
										<Plus :size="20" />
									</template>
									Thema toevoegen
								</NcButton>
								<NcActions :disabled="loading"
									:primary="true"
									class="checkboxListActionButton"
									:menu-name="loading ? 'Laden...' : 'Acties'"
									:inline="0"
									title="Acties die je kan uitvoeren op deze publicatie">
									<template #icon>
										<span>
											<NcLoadingIcon v-if="loading" :size="20" appearance="dark" />
											<DotsHorizontal v-if="!loading" :size="20" />
										</span>
									</template>
									<NcActionButton @click="selectAllThemes()">
										<template #icon>
											<SelectAllIcon v-if="!allThemesSelected" :size="20" />
											<SelectRemove v-else :size="20" />
										</template>
										{{ !allThemesSelected ? "Selecteer" : "Deselecteer" }} alle thema's
									</NcActionButton>
									<NcActionButton :disabled="selectedThemes.length === 0" @click="bulkDeleteThemes">
										<template #icon>
											<Delete :size="20" />
										</template>
										Verwijder {{ selectedThemes.length }} thema{{ selectedThemes.length > 1 || selectedThemes.length === 0 ? "'s" : '' }}
									</NcActionButton>
								</NcActions>
							</div>
							<div v-if="filteredThemes?.length || missingThemes?.length">
								<div v-for="(value, key, i) in filteredThemes" :key="`${value.id}${i}`" class="checkedItem">
									<NcCheckboxRadioSwitch
										:checked="selectedThemes.includes(value.id)"
										@update:checked="toggleThemeSelection(value)" />
									<NcListItem
										:name="value.title"
										:bold="false"
										:force-display-actions="true">
>>>>>>> 5bc8b851
										<template #icon>
											<ShapeOutline
												:class="themeStore.themeItem?.id === value.id && 'selectedZaakIcon'"
												disable-menu
												:size="44" />
										</template>
										<template #subname>
											{{ value.summary }}
										</template>
										<template #actions>
											<NcActionButton @click="themeStore.setThemeItem(value); navigationStore.setSelected('themes')">
												<template #icon>
													<OpenInApp :size="20" />
												</template>
												Bekijken
											</NcActionButton>
											<NcActionButton @click="themeStore.setThemeItem(value); navigationStore.setDialog('deletePublicationThemeDialog')">
												<template #icon>
													<Delete :size="20" />
												</template>
												Verwijderen
											</NcActionButton>
										</template>
									</NcListItem>
								</div>
								<NcListItem v-for="(value, key, i) in missingThemes"
									:key="`${value}${i}`"
									:name="'Thema ' + value"
									:bold="false"
									:force-display-actions="true">
									<template #icon>
										<Alert disable-menu
											:size="44" />
									</template>
									<template #subname>
										Thema {{ value }} bestaat niet, het is aan te raden om het te verwijderen van deze publicatie.
									</template>
									<template #actions>
										<NcActionButton :disabled="deleteThemeLoading" @click="deleteMissingTheme(value)">
											<template #icon>
												<Delete :size="20" />
											</template>
											Verwijderen
										</NcActionButton>
									</template>
								</NcListItem>
							</div>
							<div v-if="!filteredThemes?.length && !missingThemes?.length" class="tabPanel">
								<b class="emptyStateMessage">
									Geen thema's gevonden
								</b>
							</div>
						</div>
					</div>
				</BTab>
				<BTab title="Logging">
					<table width="100%">
						<tr>
							<th><b>Tijdstip</b></th>
							<th><b>Gebruiker</b></th>
							<th><b>Actie</b></th>
							<th><b>Details</b></th>
						</tr>
						<tr>
							<td>18-07-2024 11:55:21</td>
							<td>Ruben van der Linde</td>
							<td>Created</td>
							<td>
								<NcButton @click="navigationStore.setDialog('viewLog')">
									<template #icon>
										<TimelineQuestionOutline :size="20" />
									</template>
									Bekijk details
								</NcButton>
							</td>
						</tr>
					</table>
				</BTab>
				<BTab v-if="1 == 2" title="Rechten">
					<table width="100%">
						<tr>
							<td>Deze publicatie is <b v-if="prive">NIET</b> openbaar toegankelijk</td>
							<td>
								<NcButton @click="prive = !prive">
									<template #icon>
										<LockOpenVariantOutline v-if="!prive" :size="20" />
										<LockOutline v-if="prive" :size="20" />
									</template>
									<span v-if="!prive">Privé maken</span>
									<span v-if="prive">Openbaar maken</span>
								</NcButton>
							</td>
						</tr>
						<tr v-if="prive">
							<td>Gebruikersgroepen</td>
							<td>
								<NcSelectTags v-model="userGroups"
									input-label="gebruikers groepen"
									:multiple="true" />
							</td>
						</tr>
					</table>
				</BTab>
				<BTab v-if="1 == 2" title="Statistieken">
					<apexchart v-if="publication.status === 'Published'"
						width="100%"
						type="line"
						:options="chart.options"
						:series="chart.series" />
					<NcNoteCard type="info">
						<p>Er zijn nog geen statistieken over deze publicatie bekend</p>
					</NcNoteCard>
				</BTab>
			</BTabs>
		</div>
<<<<<<< HEAD
=======
		<DeleteMultipleAttachmentsDialog
			v-if="navigationStore.dialog === 'deleteMultipleAttachments'"
			:attachments-to-delete="selectedAttachmentsEntities"
			@done="onBulkDeleteAttachmentsDone"
			@cancel="onBulkDeleteAttachmentsCancel" />
		<DeleteMultiplePublicationDataDialog
			v-if="navigationStore.dialog === 'deleteMultiplePublicationData'"
			:keys-to-delete="selectedPublicationData"
			@done="onBulkDeletePublicationDataDone"
			@cancel="onBulkDeletePublicationDataCancel" />
		<DeleteMultipleThemesDialog
			v-if="navigationStore.dialog === 'deleteMultipleThemes'"
			:themes-to-delete="selectedThemesEntities"
			@done="onBulkDeleteThemesDone"
			@cancel="onBulkDeleteThemesCancel" />
>>>>>>> 5bc8b851
	</div>
</template>

<script>
import { NcActionButton, NcActions, NcButton, NcListItem, NcLoadingIcon, NcNoteCard, NcSelect, NcSelectTags, NcActionLink, NcCounterBubble, NcCheckboxRadioSwitch } from '@nextcloud/vue'
import { BTab, BTabs, BPagination } from 'bootstrap-vue'
import VueApexCharts from 'vue-apexcharts'
<<<<<<< HEAD
=======
import DeleteMultipleAttachmentsDialog from '../../dialogs/attachment/DeleteMultipleAttachmentsDialog.vue'
import DeleteMultiplePublicationDataDialog from '../../dialogs/publicationData/DeleteMultiplePublicationDataDialog.vue'
import DeleteMultipleThemesDialog from '../../dialogs/publicationTheme/DeleteMultiplePublicationThemeDialog.vue'

>>>>>>> 5bc8b851
// Icons
import ContentCopy from 'vue-material-design-icons/ContentCopy.vue'
import Delete from 'vue-material-design-icons/Delete.vue'
import DotsHorizontal from 'vue-material-design-icons/DotsHorizontal.vue'
import Download from 'vue-material-design-icons/Download.vue'
import HelpCircleOutline from 'vue-material-design-icons/HelpCircleOutline.vue'
import LockOpenVariantOutline from 'vue-material-design-icons/LockOpenVariantOutline.vue'
import LockOutline from 'vue-material-design-icons/LockOutline.vue'
import OpenInApp from 'vue-material-design-icons/OpenInApp.vue'
import Pencil from 'vue-material-design-icons/Pencil.vue'
import Publish from 'vue-material-design-icons/Publish.vue'
import PublishOff from 'vue-material-design-icons/PublishOff.vue'
import TimelineQuestionOutline from 'vue-material-design-icons/TimelineQuestionOutline.vue'
import FolderOutline from 'vue-material-design-icons/FolderOutline.vue'
import OpenInNew from 'vue-material-design-icons/OpenInNew.vue'
import Alert from 'vue-material-design-icons/Alert.vue'
import FileOutline from 'vue-material-design-icons/FileOutline.vue'
import ShapeOutline from 'vue-material-design-icons/ShapeOutline.vue'
import ExclamationThick from 'vue-material-design-icons/ExclamationThick.vue'
import Plus from 'vue-material-design-icons/Plus.vue'
import TagEdit from 'vue-material-design-icons/TagEdit.vue'
import TagOff from 'vue-material-design-icons/TagOff.vue'
import ContentSaveOutline from 'vue-material-design-icons/ContentSaveOutline.vue'
import SelectAllIcon from 'vue-material-design-icons/SelectAll.vue'
import SelectRemove from 'vue-material-design-icons/SelectRemove.vue'

export default {
	name: 'PublicationDetail',
	components: {
		NcLoadingIcon,
		NcActionButton,
		NcActions,
		NcButton,
		NcListItem,
		NcSelectTags,
		NcNoteCard,
		NcActionLink,
		NcCheckboxRadioSwitch,
		BTab,
		BTabs,
		apexchart: VueApexCharts,
<<<<<<< HEAD

=======
		DeleteMultiplePublicationDataDialog,
		DeleteMultipleThemesDialog,
	},
	props: {
		publicationItem: {
			type: Object,
			required: true,
		},
>>>>>>> 5bc8b851
	},
	data() {
		return {
			test: false,
			selectedAttachments: [],
			limit: '200',
			limitOptions: {
				options: ['10', '20', '50', '100', '200'],
				value: this.limit,
			},

			currentPage: 1,
			totalPages: 1,
			selectedThemes: [],
			editingTitle: '',
			editedTags: [],
			depublishLoading: [],
			publishLoading: [],
			saveTagsLoading: [],
			fileIdsLoading: [],
			selectedPublicationData: [],
			publicationDataKey: '',
			previousPublicationId: null,
			tagsLoading: false,
			labelOptionsEdit: {
				inputLabel: 'Labels',
				multiple: true,
			},
<<<<<<< HEAD
			editingTags: null,
=======
			limit: '200',
			limitOptions: {
				options: ['10', '20', '50', '100', '200'],
				value: this.limit,
			},
			currentPage: publicationStore.publicationAttachments?.page || 1,
			totalPages: publicationStore.publicationAttachments?.total || 1,
			selectedThemes: [],
>>>>>>> 5bc8b851
		}
	},
	computed: {
		publicationAttachments() {
			const attachments = objectStore.getCollection('publicationAttachments').results
			if (!attachments) return { results: [], page: 1, total: 0 }

			this.currentPage = attachments.page || 1
			this.totalPages = attachments.total || 1
			return attachments.results || []
		},
		publication() {
			return objectStore.getActiveObject('publication')
		},
		registerId() {
			return this.publication['@self'].register
		},
		schemaId() {
			return this.publication['@self'].schema
		},
		publicationId() {
			return this.publication.id
		},
		filteredThemes() {
			const themes = objectStore.getCollection('theme').results
			return themes.filter((theme) => this.publication?.themes?.includes(theme.id))
		},
		missingThemes() { // themes (id's)- which are on the publication but do not exist on the themeList
			const themes = objectStore.getCollection('theme').results

			return this.publication?.themes?.filter((themeId) => !themes.map((theme) => theme.id).includes(themeId))
		},
		allPublishedSelected() {
			const published = this.publicationAttachments?.filter(item => !!item.published)
				.map(item => item.id) || []

			if (!published.length) {
				return false
			}
			return published.every(pubId => this.selectedAttachments.includes(pubId))
		},
		allUnpublishedSelected() {
			const unpublished = this.publicationAttachments?.filter(item => !item.published)
				.map(item => item.id) || []

			if (!unpublished.length) {
				return false
			}
			return unpublished.every(unpubId => this.selectedAttachments.includes(unpubId))
		},
<<<<<<< HEAD
=======
		allPublicationDataSelected() {
			const keys = publicationStore.publicationItem ? Object.keys(publicationStore.publicationItem.data) : []
			if (!keys.length) return false
			return keys.every(key => this.selectedPublicationData.includes(key))
		},
		allThemesSelected() {
			const themes = this.filteredThemes?.map(theme => theme.id) || []
			if (!themes.length) return false
			return themes.every(themeId => this.selectedThemes.includes(themeId))
		},
		selectedThemesEntities() {
			return this.filteredThemes?.filter(theme => this.selectedThemes.includes(theme.id)) || []
		},
>>>>>>> 5bc8b851
	},
	mounted() {
		catalogStore.getPublicationAttachments()
		this.getTags().then(({ response, data }) => {
			this.labelOptionsEdit.options = data
		})
	},
	updated() {
		const currentPublicationId = objectStore.getActiveObject('publication')?.id
		if (currentPublicationId && currentPublicationId !== this.previousPublicationId) {
			this.previousPublicationId = currentPublicationId
			catalogStore.getPublicationAttachments()
		}
	},
	methods: {
		formatFileSize(size) {
			if (size < 1024) return size + ' bytes'
			if (size < 1024 * 1024) return (size / 1024).toFixed(2) + ' KB'
			if (size < 1024 * 1024 * 1024) return (size / (1024 * 1024)).toFixed(2) + ' MB'
			return (size / (1024 * 1024 * 1024)).toFixed(2) + ' GB'
		},
		openLink(url, type = '') {
			window.open(url, type)
		},
		addAttachment() {
			navigationStore.setModal('uploadFiles')
		},
		openFolder(folder) {
			window.open(folder, '_blank')
		},
		selectedPublishedCount() {
			return this.selectedAttachments.filter((a) => {
				const found = this.publicationAttachments
					?.find(item => item.id === a)
				if (!found) return false

				return !!found.published
			}).length
		},
		selectedUnpublishedCount() {
			return this.selectedAttachments.filter((a) => {
				const found = this.publicationAttachments?.find(item => item.id === a)
				if (!found) return false
				return found.published === null
			}).length
		},
		selectedAttachmentsEntities() {
			return this.publicationAttachments?.filter(attach => this.selectedAttachments.includes(attach.id)) || []
		},
		editTags(attachment) {
			this.editingTags = attachment.title
			this.editedTags = attachment.labels
		},
		async getTags() {
			const response = await fetch(
				'/index.php/apps/openregister/api/tags',
				{ method: 'get' },
			)
			const data = await response.json()

			// const filteredData = data.filter((tag) => !tag.startsWith('object:'))

			// this.setTagsList(filteredData)
			return { response, data }
		},
		async saveTags(attachment) {
			this.saveTagsLoading.push(attachment.id)
			this.fileIdsLoading.push(attachment.id)

			const formData = new FormData()
			this.editedTags && this.editedTags.forEach((tag) => {
				formData.append('tags[]', tag)
			})

			await fetch(`/index.php/apps/openregister/api/objects/${objectStore.getActiveObject('publication')['@self'].register}/${objectStore.getActiveObject('publication')['@self'].schema}/${objectStore.getActiveObject('publication').id}/files/${attachment.title}`, {
				method: 'PUT',
				body: JSON.stringify({
					tags: this.editedTags,
				}),
				headers: {
					'Content-Type': 'application/json',
				},
			}).then((response) => {
				this.editingTags = null
				this.editedTags = []
			}).catch((err) => {
				console.error(err)
			}).finally(() => {
				this.getTags().then(({ response, data }) => {
					this.labelOptionsEdit.options = data
				})
				catalogStore.getPublicationAttachments({ page: this.currentPage, limit: this.limit }).finally(() => {
					this.saveTagsLoading.splice(this.saveTagsLoading.indexOf(attachment.id), 1)
					this.fileIdsLoading.splice(this.fileIdsLoading.indexOf(attachment.id), 1)
				})
			})
		},

		toggleSelection(attachment) {
			this.selectedAttachments = this.selectedAttachments.includes(attachment.id) ? this.selectedAttachments.filter(id => id !== attachment.id) : [...this.selectedAttachments, attachment.id]
		},
		selectAllPublicationData() {
			const keys = this.publication?.data ? Object.keys(this.publication.data) : []
			if (!keys.length) return

			if (!this.allPublicationDataSelected) {
				this.selectedPublicationData = keys
			} else {
				this.selectedPublicationData = []
			}
		},
		allPublicationDataSelected() {
			const keys = this.publication?.data ? Object.keys(this.publication.data) : []
			if (!keys.length) return false
			return keys.every(key => this.selectedPublicationData.includes(key))
		},
		publishPublication(mode) {
			fetch(`/index.php/apps/openregister/api/objects/${objectStore.getActiveObject('publication')['@self'].register}/${objectStore.getActiveObject('publication')['@self'].schema}/${objectStore.getActiveObject('publication').id}/${mode}`, {
				method: 'POST',
			}).then((response) => {
				catalogStore.fetchPublications()
				response.json().then((data) => {
					objectStore.setActiveObject('publication', { ...data, id: data.id || data['@self'].id })
				})
			})
		},
		publishFile(attachment) {
			this.publishLoading.push(attachment.id)
			this.fileIdsLoading.push(attachment.id)

			return fetch(`/index.php/apps/openregister/api/objects/${this.registerId}/${this.schemaId}/${this.publicationId}/files/${attachment.title}/publish`, {
				method: 'POST',
			}).catch((error) => {
				console.error('Error publishing file:', error)
			}).finally(() => {
				catalogStore.getPublicationAttachments().finally(() => {
					this.publishLoading.splice(this.publishLoading.indexOf(attachment.id), 1)
					this.fileIdsLoading.splice(this.fileIdsLoading.indexOf(attachment.id), 1)
				})
			})
		},
		depublishFile(attachment) {
			this.depublishLoading.push(attachment.id)
			this.fileIdsLoading.push(attachment.id)

			return fetch(`/index.php/apps/openregister/api/objects/${this.registerId}/${this.schemaId}/${this.publicationId}/files/${attachment.title}/depublish`, {
				method: 'POST',
			}).catch((error) => {
				console.error('Error depublishing file:', error)
			}).finally(() => {
				catalogStore.getPublicationAttachments().finally(() => {
					this.depublishLoading.splice(this.depublishLoading.indexOf(attachment.id), 1)
					this.fileIdsLoading.splice(this.fileIdsLoading.indexOf(attachment.id), 1)
				})
			})
		},
		deleteFile(attachment) {
			objectStore.setActiveObject('publicationAttachment', attachment)
			// publicationStore.setAttachmentItem(attachment)
			// publicationStore.setCurrentPage(this.currentPage)
			// publicationStore.setLimit(this.limit)
			navigationStore.setDialog('deleteAttachment')
		},
		setActiveAttachment(attachment) {
			if (JSON.stringify(objectStore.getActiveObject('publicationAttachment')) === JSON.stringify(attachment)) {
				objectStore.setActiveObject('publicationAttachment', false)
			} else { objectStore.setActiveObject('publicationAttachment', attachment) }
		},
		bulkPublish() {
			const unpublishedAttachments = this.publicationAttachments?.filter(
				attachment =>
					this.selectedAttachments.includes(attachment.id) && !attachment.published,
			) || []

			const promises = unpublishedAttachments.map(async attachment => {
				this.publishLoading.push(attachment.id)
				return await this.publishFile(attachment)
			})

			Promise.all(promises).then(() => {
				catalogStore.getPublicationAttachments(this.publication.id, {
					page: this.currentPage,
					limit: this.limit,
				})
				this.selectedAttachments = []
				this.publishLoading = this.publishLoading.filter(id => id !== this.publication.id)
			})
		},
		bulkDepublish() {
			const publishedAttachments = this.publicationAttachments?.results
				?.filter(
					attachment =>
						this.selectedAttachments.includes(attachment.id) && attachment.published,
				) || []

			const promises = publishedAttachments.map(async attachment => {
				this.depublishLoading.push(attachment.id)
				return await this.depublishFile(attachment)
			})

			Promise.all(promises).then(() => {
				catalogStore.getPublicationAttachments(this.publication.id, {
					page: this.currentPage,
					limit: this.limit,
				})
				this.selectedAttachments = []
				this.depublishLoading = this.depublishLoading.filter(id => id !== this.publication.id)
			})
		},
		bulkDeleteEigenschappen() {
			if (!this.selectedPublicationData.length) return
			navigationStore.setDialog('deleteMultiplePublicationData')
		},

		togglePublicationDataSelection(key) {
			if (this.selectedPublicationData.includes(key)) {
				this.selectedPublicationData = this.selectedPublicationData.filter(k => k !== key)
			} else {
				this.selectedPublicationData.push(key)
			}
		},

		selectAllThemes() {
			const themes = this.filteredThemes?.map(theme => theme.id) || []
			if (!themes.length) return

			if (!this.allThemesSelected) {
				this.selectedThemes = themes
			} else {
				this.selectedThemes = []
			}
		},

		allThemesSelected() {
			const themes = this.filteredThemes?.map(theme => theme.id) || []
			if (!themes.length) return false
			return themes.every(themeId => this.selectedThemes.includes(themeId))
		},

		bulkDeleteThemes() {
			if (!this.selectedThemes.length) return
			navigationStore.setDialog('deleteMultipleThemes')
		},
		onBulkDeleteThemesDone() {
			navigationStore.setDialog(false)
			this.selectedThemes = []
		},
		onBulkDeleteThemesCancel() {
			navigationStore.setDialog(false)
		},

		toggleThemeSelection(theme) {
			if (this.selectedThemes.includes(theme.id)) {
				this.selectedThemes = this.selectedThemes.filter(id => id !== theme.id)
			} else {
				this.selectedThemes.push(theme.id)
			}
		},

<<<<<<< HEAD
=======
			publicationStore.editPublication(newPublication)
				.then(() => (this.deleteThemeLoading = false))
		},
		/**
		 * Opens the folder URL in a new tab after parsing the encoded URL and converting to Nextcloud format
		 * @param {string} url - The encoded folder URL to open (e.g. "Open Registers\/Publicatie Register\/Publicatie\/123")
		 */
		openFolder(url) {
			// Parse the encoded URL by replacing escaped characters
			const decodedUrl = url.replace(/\\\//g, '/')

			// Ensure URL starts with forward slash
			const normalizedUrl = decodedUrl.startsWith('/') ? decodedUrl : '/' + decodedUrl

			// Construct the proper Nextcloud Files app URL with the normalized path
			// Use window.location.origin to get the current domain instead of hardcoding
			const nextcloudUrl = `${window.location.origin}/index.php/apps/files/files?dir=${encodeURIComponent(normalizedUrl)}`

			// Open URL in new tab
			window.open(nextcloudUrl, '_blank')
		},
		/**
		 * Opens a file in the Nextcloud Files app
		 * @param {object} file - The file object containing id, path, and other metadata
		 */
		openFile(file) {
			// Extract the directory path without the filename
			const dirPath = file.path.substring(0, file.path.lastIndexOf('/'))

			// Remove the '/admin/files/' prefix if it exists
			const cleanPath = dirPath.replace(/^\/admin\/files\//, '/')

			// Construct the proper Nextcloud Files app URL with file ID and openfile parameter
			const filesAppUrl = `/index.php/apps/files/files/${file.id}?dir=${encodeURIComponent(cleanPath)}&openfile=true`

			// Open URL in new tab
			window.open(filesAppUrl, '_blank')
		},
		/**
		 * Formats a file size in bytes to a human readable string
		 * @param {number} bytes - The file size in bytes
		 * @return {string} Formatted file size (e.g. "1.5 MB")
		 */
		 formatFileSize(bytes) {
			const sizes = ['Bytes', 'KB', 'MB', 'GB', 'TB']
			if (bytes === 0) return 'n/a'
			const i = parseInt(Math.floor(Math.log(bytes) / Math.log(1024)))
			if (i === 0 && sizes[i] === 'Bytes') return '< 1 KB'
			if (i === 0) return bytes + ' ' + sizes[i]
			return (bytes / Math.pow(1024, i)).toFixed(1) + ' ' + sizes[i]
		},
		toggleThemeSelection(theme) {
			if (this.selectedThemes.includes(theme.id)) {
				this.selectedThemes = this.selectedThemes.filter(id => id !== theme.id)
			} else {
				this.selectedThemes.push(theme.id)
			}
		},
		selectAllThemes() {
			const themes = this.filteredThemes?.map(theme => theme.id) || []
			if (!themes.length) return

			if (!this.allThemesSelected) {
				this.selectedThemes = themes
			} else {
				this.selectedThemes = []
			}
		},
		bulkDeleteThemes() {
			if (!this.selectedThemes.length) return
			navigationStore.setDialog('deleteMultipleThemes')
		},
		onBulkDeleteThemesDone() {
			navigationStore.setDialog(false)
			this.selectedThemes = []
		},
		onBulkDeleteThemesCancel() {
			navigationStore.setDialog(false)
		},
>>>>>>> 5bc8b851
	},
}
</script>
<style>

.editingTags > div > a {
	height: auto !important;
}
</style>
<style scoped>
h4 {
	font-weight: bold;
}

.head {
	display: flex;
	justify-content: space-between;
}

.button {
	max-height: 10px;
}

.h1 {
	display: block !important;
	font-size: 2em !important;
	margin-block-start: 0.67em !important;
	margin-block-end: 0.67em !important;
	margin-inline-start: 0px !important;
	margin-inline-end: 0px !important;
	font-weight: bold !important;
	unicode-bidi: isolate !important;
}

.dataContent {
	display: flex;
	flex-direction: column;
}

.fileLabelsContainer {
	display: inline-flex;
	gap: 3px;
}

.active.publicationDetails-actionsDelete {
	background-color: var(--color-error) !important;
}

.active.publicationDetails-actionsDelete button {
	color: #EBEBEB !important;
}

.PublicationDetail-clickable {
	cursor: pointer !important;
}

.buttonLinkContainer {
	display: inline-flex;
	align-items: center;
}

.flex-hor {
	display: flex;
	gap: 4px;
}

.float-right {
	float: right;
}

.buttonsContainer {
	display: flex;
	gap: 10px;
	margin-block-end: 20px;
}

.fullWidthButton {
	width: 100%;
	max-width: 300px;
}

.selectedFileIcon {
	color: var(--color-primary);
}

.editTagsContainer {
	display: flex;
}

.editTagsSelect {
	max-width: 400px;
	margin: 0
}

.editTagsButton {
	height: fit-content;
	align-self: center;
	margin-inline-start: 3px;
}
.linksParameters {
	margin-top: 25px;
}
.emptyStateMessage {
    margin-block-start: 15px;
    text-align: center;
    display: flex;
    justify-content: center;
}

.paginationContainer {
	display: flex;
	justify-content: space-between;
	align-items: center;
	margin-block-start: 10px;
}

.pagination {
	margin-block-start: 0px !important;
}

.limitSelect {
	margin-block-end: 0px;
}

.checkboxListActionButton {
	margin-inline-start: auto;
}
.checkedItem {
	display: flex;
	align-items: center;
}
</style><|MERGE_RESOLUTION|>--- conflicted
+++ resolved
@@ -446,7 +446,6 @@
 								</NcListItem>
 							</div>
 						</div>
-<<<<<<< HEAD
 					</div>
 					<div v-if="!publication || !publication.data || Object.keys(publication.data).length === 0" class="tabPanel">
 						<b class="emptyStateMessage">
@@ -541,57 +540,6 @@
 								</template>
 								<template #actions>
 									<NcActionButton close-after-click :disabled="deleteThemeLoading" @click="deleteMissingTheme(value)">
-=======
-					</BTab>
-					<BTab title="Thema's">
-						<div class="tabPanel">
-							<div class="buttonsContainer">
-								<NcButton type="primary"
-									class="fullWidthButton"
-									aria-label="Thema toevoegen"
-									@click="navigationStore.setModal('addPublicationTheme')">
-									<template #icon>
-										<Plus :size="20" />
-									</template>
-									Thema toevoegen
-								</NcButton>
-								<NcActions :disabled="loading"
-									:primary="true"
-									class="checkboxListActionButton"
-									:menu-name="loading ? 'Laden...' : 'Acties'"
-									:inline="0"
-									title="Acties die je kan uitvoeren op deze publicatie">
-									<template #icon>
-										<span>
-											<NcLoadingIcon v-if="loading" :size="20" appearance="dark" />
-											<DotsHorizontal v-if="!loading" :size="20" />
-										</span>
-									</template>
-									<NcActionButton @click="selectAllThemes()">
-										<template #icon>
-											<SelectAllIcon v-if="!allThemesSelected" :size="20" />
-											<SelectRemove v-else :size="20" />
-										</template>
-										{{ !allThemesSelected ? "Selecteer" : "Deselecteer" }} alle thema's
-									</NcActionButton>
-									<NcActionButton :disabled="selectedThemes.length === 0" @click="bulkDeleteThemes">
-										<template #icon>
-											<Delete :size="20" />
-										</template>
-										Verwijder {{ selectedThemes.length }} thema{{ selectedThemes.length > 1 || selectedThemes.length === 0 ? "'s" : '' }}
-									</NcActionButton>
-								</NcActions>
-							</div>
-							<div v-if="filteredThemes?.length || missingThemes?.length">
-								<div v-for="(value, key, i) in filteredThemes" :key="`${value.id}${i}`" class="checkedItem">
-									<NcCheckboxRadioSwitch
-										:checked="selectedThemes.includes(value.id)"
-										@update:checked="toggleThemeSelection(value)" />
-									<NcListItem
-										:name="value.title"
-										:bold="false"
-										:force-display-actions="true">
->>>>>>> 5bc8b851
 										<template #icon>
 											<ShapeOutline
 												:class="themeStore.themeItem?.id === value.id && 'selectedZaakIcon'"
@@ -707,8 +655,6 @@
 				</BTab>
 			</BTabs>
 		</div>
-<<<<<<< HEAD
-=======
 		<DeleteMultipleAttachmentsDialog
 			v-if="navigationStore.dialog === 'deleteMultipleAttachments'"
 			:attachments-to-delete="selectedAttachmentsEntities"
@@ -724,7 +670,6 @@
 			:themes-to-delete="selectedThemesEntities"
 			@done="onBulkDeleteThemesDone"
 			@cancel="onBulkDeleteThemesCancel" />
->>>>>>> 5bc8b851
 	</div>
 </template>
 
@@ -732,13 +677,9 @@
 import { NcActionButton, NcActions, NcButton, NcListItem, NcLoadingIcon, NcNoteCard, NcSelect, NcSelectTags, NcActionLink, NcCounterBubble, NcCheckboxRadioSwitch } from '@nextcloud/vue'
 import { BTab, BTabs, BPagination } from 'bootstrap-vue'
 import VueApexCharts from 'vue-apexcharts'
-<<<<<<< HEAD
-=======
 import DeleteMultipleAttachmentsDialog from '../../dialogs/attachment/DeleteMultipleAttachmentsDialog.vue'
 import DeleteMultiplePublicationDataDialog from '../../dialogs/publicationData/DeleteMultiplePublicationDataDialog.vue'
 import DeleteMultipleThemesDialog from '../../dialogs/publicationTheme/DeleteMultiplePublicationThemeDialog.vue'
-
->>>>>>> 5bc8b851
 // Icons
 import ContentCopy from 'vue-material-design-icons/ContentCopy.vue'
 import Delete from 'vue-material-design-icons/Delete.vue'
@@ -780,18 +721,6 @@
 		BTab,
 		BTabs,
 		apexchart: VueApexCharts,
-<<<<<<< HEAD
-
-=======
-		DeleteMultiplePublicationDataDialog,
-		DeleteMultipleThemesDialog,
-	},
-	props: {
-		publicationItem: {
-			type: Object,
-			required: true,
-		},
->>>>>>> 5bc8b851
 	},
 	data() {
 		return {
@@ -820,18 +749,7 @@
 				inputLabel: 'Labels',
 				multiple: true,
 			},
-<<<<<<< HEAD
 			editingTags: null,
-=======
-			limit: '200',
-			limitOptions: {
-				options: ['10', '20', '50', '100', '200'],
-				value: this.limit,
-			},
-			currentPage: publicationStore.publicationAttachments?.page || 1,
-			totalPages: publicationStore.publicationAttachments?.total || 1,
-			selectedThemes: [],
->>>>>>> 5bc8b851
 		}
 	},
 	computed: {
@@ -882,22 +800,6 @@
 			}
 			return unpublished.every(unpubId => this.selectedAttachments.includes(unpubId))
 		},
-<<<<<<< HEAD
-=======
-		allPublicationDataSelected() {
-			const keys = publicationStore.publicationItem ? Object.keys(publicationStore.publicationItem.data) : []
-			if (!keys.length) return false
-			return keys.every(key => this.selectedPublicationData.includes(key))
-		},
-		allThemesSelected() {
-			const themes = this.filteredThemes?.map(theme => theme.id) || []
-			if (!themes.length) return false
-			return themes.every(themeId => this.selectedThemes.includes(themeId))
-		},
-		selectedThemesEntities() {
-			return this.filteredThemes?.filter(theme => this.selectedThemes.includes(theme.id)) || []
-		},
->>>>>>> 5bc8b851
 	},
 	mounted() {
 		catalogStore.getPublicationAttachments()
@@ -1156,89 +1058,6 @@
 				this.selectedThemes.push(theme.id)
 			}
 		},
-
-<<<<<<< HEAD
-=======
-			publicationStore.editPublication(newPublication)
-				.then(() => (this.deleteThemeLoading = false))
-		},
-		/**
-		 * Opens the folder URL in a new tab after parsing the encoded URL and converting to Nextcloud format
-		 * @param {string} url - The encoded folder URL to open (e.g. "Open Registers\/Publicatie Register\/Publicatie\/123")
-		 */
-		openFolder(url) {
-			// Parse the encoded URL by replacing escaped characters
-			const decodedUrl = url.replace(/\\\//g, '/')
-
-			// Ensure URL starts with forward slash
-			const normalizedUrl = decodedUrl.startsWith('/') ? decodedUrl : '/' + decodedUrl
-
-			// Construct the proper Nextcloud Files app URL with the normalized path
-			// Use window.location.origin to get the current domain instead of hardcoding
-			const nextcloudUrl = `${window.location.origin}/index.php/apps/files/files?dir=${encodeURIComponent(normalizedUrl)}`
-
-			// Open URL in new tab
-			window.open(nextcloudUrl, '_blank')
-		},
-		/**
-		 * Opens a file in the Nextcloud Files app
-		 * @param {object} file - The file object containing id, path, and other metadata
-		 */
-		openFile(file) {
-			// Extract the directory path without the filename
-			const dirPath = file.path.substring(0, file.path.lastIndexOf('/'))
-
-			// Remove the '/admin/files/' prefix if it exists
-			const cleanPath = dirPath.replace(/^\/admin\/files\//, '/')
-
-			// Construct the proper Nextcloud Files app URL with file ID and openfile parameter
-			const filesAppUrl = `/index.php/apps/files/files/${file.id}?dir=${encodeURIComponent(cleanPath)}&openfile=true`
-
-			// Open URL in new tab
-			window.open(filesAppUrl, '_blank')
-		},
-		/**
-		 * Formats a file size in bytes to a human readable string
-		 * @param {number} bytes - The file size in bytes
-		 * @return {string} Formatted file size (e.g. "1.5 MB")
-		 */
-		 formatFileSize(bytes) {
-			const sizes = ['Bytes', 'KB', 'MB', 'GB', 'TB']
-			if (bytes === 0) return 'n/a'
-			const i = parseInt(Math.floor(Math.log(bytes) / Math.log(1024)))
-			if (i === 0 && sizes[i] === 'Bytes') return '< 1 KB'
-			if (i === 0) return bytes + ' ' + sizes[i]
-			return (bytes / Math.pow(1024, i)).toFixed(1) + ' ' + sizes[i]
-		},
-		toggleThemeSelection(theme) {
-			if (this.selectedThemes.includes(theme.id)) {
-				this.selectedThemes = this.selectedThemes.filter(id => id !== theme.id)
-			} else {
-				this.selectedThemes.push(theme.id)
-			}
-		},
-		selectAllThemes() {
-			const themes = this.filteredThemes?.map(theme => theme.id) || []
-			if (!themes.length) return
-
-			if (!this.allThemesSelected) {
-				this.selectedThemes = themes
-			} else {
-				this.selectedThemes = []
-			}
-		},
-		bulkDeleteThemes() {
-			if (!this.selectedThemes.length) return
-			navigationStore.setDialog('deleteMultipleThemes')
-		},
-		onBulkDeleteThemesDone() {
-			navigationStore.setDialog(false)
-			this.selectedThemes = []
-		},
-		onBulkDeleteThemesCancel() {
-			navigationStore.setDialog(false)
-		},
->>>>>>> 5bc8b851
 	},
 }
 </script>
