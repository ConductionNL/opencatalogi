<?php

namespace OCA\OpenCatalogi\Controller;

use Exception;
use GuzzleHttp\Exception\GuzzleException;
use Mpdf\MpdfException;
use Mpdf\Output\Destination;
use OCA\OpenCatalogi\Db\AttachmentMapper;
use OCA\opencatalogi\lib\Db\Publication;
use OCA\OpenCatalogi\Db\PublicationMapper;
use OCA\OpenCatalogi\Service\ElasticSearchService;
use OCA\OpenCatalogi\Service\FileService;
use OCA\OpenCatalogi\Service\DownloadService;
use OCA\OpenCatalogi\Service\ObjectService;
use OCA\OpenCatalogi\Service\SearchService;
use OCA\OpenCatalogi\Service\ValidationService;
use OCP\AppFramework\Controller;
use OCP\AppFramework\Db\DoesNotExistException;
use OCP\AppFramework\Http\TemplateResponse;
use OCP\AppFramework\Http\JSONResponse;
use OCP\AppFramework\OCS\OCSBadRequestException;
use OCP\AppFramework\OCS\OCSNotFoundException;
use OCP\IAppConfig;
use OCP\IRequest;
use Symfony\Component\Uid\Uuid;
use Twig\Error\LoaderError;
use Twig\Error\RuntimeError;
use Twig\Error\SyntaxError;

/**
 * Class PublicationsController
 *
 * Controller for handling publication-related operations in the OpenCatalogi app.
 */
class PublicationsController extends Controller
{
    /**
     * PublicationsController constructor.
     *
     * @param string $appName The name of the app
     * @param IRequest $request The request object
     * @param PublicationMapper $publicationMapper The publication mapper
     * @param AttachmentMapper $attachmentMapper The attachment mapper
     * @param IAppConfig $config The app configuration
     * @param FileService $fileService The file service
     * @param DownloadService $downloadService The download service
     * @param ObjectService $objectService The object service
     */
    public function __construct
	(
		$appName,
		IRequest $request,
		private readonly PublicationMapper $publicationMapper,
		private readonly AttachmentMapper $attachmentMapper,
		private readonly IAppConfig $config,
		private readonly FileService $fileService,
		private readonly DownloadService $downloadService,
		private ObjectService $objectService
	)
    {
        parent::__construct($appName, $request);
    }

    /**
     * Retrieve a list of publications based on provided filters and parameters.
     *
     * @param ObjectService $objectService Service to handle object operations
     * @return JSONResponse JSON response containing the list of publications and total count
     *
     * @NoAdminRequired
     * @NoCSRFRequired
     */
    public function index(ObjectService $objectService): JSONResponse
    {
        // Retrieve all request parameters
        $requestParams = $this->request->getParams();

        // Fetch publication objects based on filters and order
        $data = $this->objectService->getResultArrayForRequest('publication', $requestParams);
		
        // Return JSON response
        return new JSONResponse($data);
    }

    /**
     * Retrieve a specific publication by its ID.
     *
     * @param string|int $id The ID of the publication to retrieve
     * @param ObjectService $objectService Service to handle object operations
     * @return JSONResponse JSON response containing the requested publication
     *
     * @NoAdminRequired
     * @NoCSRFRequired
     */
    public function show(string|int $id, ObjectService $objectService): JSONResponse
    {
        // Fetch the publication object by its ID
        $object = $this->objectService->getObject('publication', $id);

        // Return the publication as a JSON response
        return new JSONResponse($object);
    }

	/**
	 * Return all attachments for given publication.
	 *
<<<<<<< HEAD
	 * @param string|int $id The id.
	 * @param ObjectService $objectService The Object Service.
	 * @param array|null $publication A publication array.
	 *
	 * @return JSONResponse The Response.
	 * @throws GuzzleException
=======
	 * @param string|int $id The id of the publication
	 * @param ObjectService $objectService The Object Service
	 * @param array|null $publication A publication array (unused in this method)
	 *
	 * @return JSONResponse The Response containing attachments
	 * @throws GuzzleException
	 *
	 * @NoAdminRequired
	 * @NoCSRFRequired
>>>>>>> 00502231
	 */
	private function publicationsAttachments(string|int $id, ObjectService $objectService, ?array $publication = null): JSONResponse
	{
		// Get request parameters
		$filters = $this->request->getParams();
		$filter['publication'] = $id;
		$limit = $this->request->getParam('limit', null);
		$offset = $this->request->getParam('offset', null);
		$order = $this->request->getParam('order', []);

		// Remove unnecessary parameters
		unset($filters['_route']); //@todo why is this here?
		unset($filters['_extend']);
		unset($filters['_limit']);
		unset($filters['_offset']);
		unset($filters['_order']);

		// Fetch attachment objects
		$objects = $this->objectService->getObjects('attachment', null, null, $filters, null, null, $order);

		// Prepare response data
		$data = [
			'results' => $objects,
			'total' => count($objects)
		];

		return new JSONResponse($data);
	}

<<<<<<< HEAD
	/**
	 * Return all attachments for given publication.
	 *
	 * @CORS
	 * @PublicPage
	 * @NoAdminRequired
	 * @NoCSRFRequired
	 *
	 * @param string|int $id The id.
	 * @param ObjectService $objectService The Object Service.
	 * @param array|null $publication A publication array.
	 *
	 * @return JSONResponse The Response.
	 * @throws GuzzleException
	 */
	public function attachments(string|int $id, ObjectService $objectService, ?array $publication = null): JSONResponse
	{
		return $this->publicationsAttachments($id, $objectService, $publication);
	}

	/**
	 * Return all attachments for given publication.
	 *
	 * @PublicPage
	 * @NoAdminRequired
	 * @NoCSRFRequired
	 *
	 * @param string|int $id The id.
	 * @param ObjectService $objectService The Object Service.
	 * @param array|null $publication A publication array.
	 *
	 * @return JSONResponse The Response.
	 * @throws GuzzleException
	 */
	public function attachmentsInternal(string|int $id, ObjectService $objectService, ?array $publication = null): JSONResponse
	{
		return $this->publicationsAttachments($id, $objectService, $publication);
	}


	/**
	 * Gets a publication for the given id (if it exists) and returns its data as an array.
	 *
	 * @param string|int $id The id of a Publication we want to get a data array for.
	 * @param ObjectService $objectService The ObjectService, used to connect to a MongoDB database.
	 *
	 * @return array|JSONResponse An array containing all data of the publication or an error JSONResponse.
	 */
	private function getPublicationData(string|int $id, ObjectService $objectService): array|JSONResponse
	{
		$jsonResponse = $this->show($id, $objectService);
		$publication = $jsonResponse->getData();
		if (is_array($publication) === true && isset($publication['error']) === true) {
			return new JSONResponse(data: $publication, statusCode: $jsonResponse->getStatus());
		}

		if ($this->config->hasKey(app: $this->appName, key: 'mongoStorage') === false
			|| $this->config->getValueString(app: $this->appName, key: 'mongoStorage') !== '1'
		) {
			$publication = $publication->jsonSerialize();
		}

		return $publication;
	}


    /**
     * @NoAdminRequired
     * @NoCSRFRequired
     */
    public function show(string|int $id, ObjectService $objectService): JSONResponse
    {
		if ($this->config->hasKey($this->appName, 'mongoStorage') === false
			|| $this->config->getValueString($this->appName, 'mongoStorage') !== '1'
		) {
			try {
				return new JSONResponse($this->publicationMapper->find(id: (int) $id));
			} catch (DoesNotExistException $exception) {
				return new JSONResponse(data: ['error' => 'Not Found'], statusCode: 404);
			}
		}

		$dbConfig['base_uri'] = $this->config->getValueString(app: $this->appName, key: 'mongodbLocation');
		$dbConfig['headers']['api-key'] = $this->config->getValueString(app: $this->appName, key: 'mongodbKey');
		$dbConfig['mongodbCluster'] = $this->config->getValueString(app: $this->appName, key: 'mongodbCluster');

		$filters['_id'] = (string) $id;

		$result = $objectService->findObject(filters: $filters, config: $dbConfig);

        return new JSONResponse($result);
    }


=======
>>>>>>> 00502231
	/**
	 * Create/updates a file containing all metadata of a publication to NextCloud files, finds/creates a share link and returns it.
	 *
	 * @param string $filename The (tmp) filename of the file to store in NextCloud files
	 * @param array $publication The publication data used to find/create the publication specific folder in NextCloud files
	 *
	 * @return string|JSONResponse A share link url or an error JSONResponse
	 * @throws Exception When a function reading or writing to NextCloud files goes wrong
	 *
	 * @NoAdminRequired
	 * @NoCSRFRequired
	 */
	public function saveFileToNextCloud(string $filename, array $publication): string|JSONResponse
	{
		// Create the Publicaties folder and the Publication specific folder
		$this->fileService->createFolder(folderPath: 'Publicaties');
		$publicationFolder = $this->fileService->getPublicationFolderName(
			publicationId: $publication['id'],
			publicationTitle: $publication['title']
		);
		$this->fileService->createFolder(folderPath: "Publicaties/$publicationFolder");

		// Save the file to NextCloud
		$filePath = "Publicaties/$publicationFolder/$filename";
		$created = $this->fileService->updateFile(
			content: file_get_contents(filename: $filename),
			filePath: $filePath,
			createNew: true
		);

		// Check if file creation was successful
		if ($created === false) {
			return new JSONResponse(data: ['error' => "Failed to upload this file: $filePath to NextCloud"], statusCode: 500);
		}

		// Create or find ShareLink
		$share = $this->fileService->findShare(path: $filePath);
		if ($share !== null) {
			$shareLink = $this->fileService->getShareLink($share);
		} else {
			$shareLink = $this->fileService->createShareLink(path: $filePath);
		}

		return $shareLink;
	}

	/**
	 * Download a publication in either PDF or ZIP format.
	 *
	 * This method handles the download request for a publication, supporting both PDF and ZIP formats.
	 * The format is determined by the 'Accept' header in the request.
	 *
	 * @param string|int $id The ID of the publication to download
	 * @param ObjectService $objectService The service to handle object operations
	 * @return JSONResponse The response containing either the file download or an error message
	 *
	 * @NoAdminRequired
	 * @NoCSRFRequired
	 */
	public function download(string|int $id, ObjectService $objectService): JSONResponse
	{
		// Determine the requested format based on the 'Accept' header
		return match ($this->request->getHeader('Accept')) {
			// If PDF is requested, create and return a PDF file
			'application/pdf' => $this->downloadService->createPublicationFile(objectService: $objectService, id: $id),
			// If ZIP is requested, create and return a ZIP file
			'application/zip' => $this->downloadService->createPublicationZip(objectService: $objectService, id: $id),
			// If an unsupported format is requested, return an error response
			default => new JSONResponse(
				data: ['error' => 'Unsupported Accept header, please use [application/pdf] or [application/zip]'],
				statusCode: 400
			),
		};
	}

    /**
     * Create a new publication.
     *
     * @param ObjectService $objectService The service to handle object operations
     * @return JSONResponse The response containing the created publication object
	 *
	 * @NoAdminRequired
	 * @NoCSRFRequired
     */
    public function create(ObjectService $objectService): JSONResponse
    {
        // Get all parameters from the request
        $data = $this->request->getParams();
        
        // Remove the 'id' field if it exists, as we're creating a new object
        unset($data['id']);

        // Save the new publication object
        $object = $this->objectService->saveObject('publication', $data);
        
        // Return the created object as a JSON response
        return new JSONResponse($object);
    }

    /**
     * Update an existing publication.
     *
     * @param string|int $id The ID of the publication to update
     * @param ObjectService $objectService The service to handle object operations
     * @return JSONResponse The response containing the updated publication object
	 *
	 * @NoAdminRequired
	 * @NoCSRFRequired
     */
    public function update(string|int $id, ObjectService $objectService): JSONResponse
    {
        // Get all parameters from the request
        $data = $this->request->getParams();
        
        // Ensure the ID in the data matches the ID in the URL
        $data['id'] = $id;
        
        // Save the updated publication object
        $object = $this->objectService->saveObject('publication', $data);
        
        // Return the updated object as a JSON response
        return new JSONResponse($object);
    }

    /**
     * Delete a publication.
     *
     * @param string|int $id The ID of the publication to delete
     * @param ObjectService $objectService The service to handle object operations
     * @return JSONResponse The response indicating the result of the deletion
	 *
	 * @NoAdminRequired
	 * @NoCSRFRequired
     */
    public function destroy(string|int $id, ObjectService $objectService): JSONResponse
    {
        // Delete the publication object
        $result = $this->objectService->deleteObject('publication', $id);
        
        // Return the result as a JSON response
        return new JSONResponse(['success' => $result]);
    }
}<|MERGE_RESOLUTION|>--- conflicted
+++ resolved
@@ -105,14 +105,6 @@
 	/**
 	 * Return all attachments for given publication.
 	 *
-<<<<<<< HEAD
-	 * @param string|int $id The id.
-	 * @param ObjectService $objectService The Object Service.
-	 * @param array|null $publication A publication array.
-	 *
-	 * @return JSONResponse The Response.
-	 * @throws GuzzleException
-=======
 	 * @param string|int $id The id of the publication
 	 * @param ObjectService $objectService The Object Service
 	 * @param array|null $publication A publication array (unused in this method)
@@ -122,9 +114,8 @@
 	 *
 	 * @NoAdminRequired
 	 * @NoCSRFRequired
->>>>>>> 00502231
 	 */
-	private function publicationsAttachments(string|int $id, ObjectService $objectService, ?array $publication = null): JSONResponse
+	public function attachments(string|int $id, ObjectService $objectService, ?array $publication = null): JSONResponse
 	{
 		// Get request parameters
 		$filters = $this->request->getParams();
@@ -152,103 +143,6 @@
 		return new JSONResponse($data);
 	}
 
-<<<<<<< HEAD
-	/**
-	 * Return all attachments for given publication.
-	 *
-	 * @CORS
-	 * @PublicPage
-	 * @NoAdminRequired
-	 * @NoCSRFRequired
-	 *
-	 * @param string|int $id The id.
-	 * @param ObjectService $objectService The Object Service.
-	 * @param array|null $publication A publication array.
-	 *
-	 * @return JSONResponse The Response.
-	 * @throws GuzzleException
-	 */
-	public function attachments(string|int $id, ObjectService $objectService, ?array $publication = null): JSONResponse
-	{
-		return $this->publicationsAttachments($id, $objectService, $publication);
-	}
-
-	/**
-	 * Return all attachments for given publication.
-	 *
-	 * @PublicPage
-	 * @NoAdminRequired
-	 * @NoCSRFRequired
-	 *
-	 * @param string|int $id The id.
-	 * @param ObjectService $objectService The Object Service.
-	 * @param array|null $publication A publication array.
-	 *
-	 * @return JSONResponse The Response.
-	 * @throws GuzzleException
-	 */
-	public function attachmentsInternal(string|int $id, ObjectService $objectService, ?array $publication = null): JSONResponse
-	{
-		return $this->publicationsAttachments($id, $objectService, $publication);
-	}
-
-
-	/**
-	 * Gets a publication for the given id (if it exists) and returns its data as an array.
-	 *
-	 * @param string|int $id The id of a Publication we want to get a data array for.
-	 * @param ObjectService $objectService The ObjectService, used to connect to a MongoDB database.
-	 *
-	 * @return array|JSONResponse An array containing all data of the publication or an error JSONResponse.
-	 */
-	private function getPublicationData(string|int $id, ObjectService $objectService): array|JSONResponse
-	{
-		$jsonResponse = $this->show($id, $objectService);
-		$publication = $jsonResponse->getData();
-		if (is_array($publication) === true && isset($publication['error']) === true) {
-			return new JSONResponse(data: $publication, statusCode: $jsonResponse->getStatus());
-		}
-
-		if ($this->config->hasKey(app: $this->appName, key: 'mongoStorage') === false
-			|| $this->config->getValueString(app: $this->appName, key: 'mongoStorage') !== '1'
-		) {
-			$publication = $publication->jsonSerialize();
-		}
-
-		return $publication;
-	}
-
-
-    /**
-     * @NoAdminRequired
-     * @NoCSRFRequired
-     */
-    public function show(string|int $id, ObjectService $objectService): JSONResponse
-    {
-		if ($this->config->hasKey($this->appName, 'mongoStorage') === false
-			|| $this->config->getValueString($this->appName, 'mongoStorage') !== '1'
-		) {
-			try {
-				return new JSONResponse($this->publicationMapper->find(id: (int) $id));
-			} catch (DoesNotExistException $exception) {
-				return new JSONResponse(data: ['error' => 'Not Found'], statusCode: 404);
-			}
-		}
-
-		$dbConfig['base_uri'] = $this->config->getValueString(app: $this->appName, key: 'mongodbLocation');
-		$dbConfig['headers']['api-key'] = $this->config->getValueString(app: $this->appName, key: 'mongodbKey');
-		$dbConfig['mongodbCluster'] = $this->config->getValueString(app: $this->appName, key: 'mongodbCluster');
-
-		$filters['_id'] = (string) $id;
-
-		$result = $objectService->findObject(filters: $filters, config: $dbConfig);
-
-        return new JSONResponse($result);
-    }
-
-
-=======
->>>>>>> 00502231
 	/**
 	 * Create/updates a file containing all metadata of a publication to NextCloud files, finds/creates a share link and returns it.
 	 *
