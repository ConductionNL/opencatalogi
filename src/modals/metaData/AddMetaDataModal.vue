--- conflicted
+++ resolved
@@ -32,16 +32,10 @@
 					:error="!!inputValidation.fieldErrors?.['version']"
 					:helper-text="inputValidation.fieldErrors?.['version']?.[0]" />
 				<NcTextField :disabled="loading"
-<<<<<<< HEAD
-					label="Samenvatting *"
+					label="Samenvatting*"
 					:value.sync="metadata.summary"
 					:error="!!inputValidation.fieldErrors?.['summary']"
 					:helper-text="inputValidation.fieldErrors?.['summary']?.[0]" />
-=======
-					label="Samenvatting*"
-					required="true"
-					:value.sync="metaData.summary" />
->>>>>>> 70897733
 				<NcTextArea
 					label="Beschrijving"
 					:disabled="loading"
