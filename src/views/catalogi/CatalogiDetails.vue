--- conflicted
+++ resolved
@@ -187,15 +187,9 @@
 					this.loading = false
 				})
 		},
-<<<<<<< HEAD
-		filteredMetadata(url) {
-			const id = getMetaDataId(url)
+		filteredMetadata(source) {
 			if (this.metadataLoading) return null
-			return metadataStore.metaDataList.filter((metadata) => metadata?.id.toString() === id.toString())[0]
-=======
-		filteredMetadata(source) {
 			return metadataStore.metaDataList.filter((metadata) => metadata?.source === source)[0]
->>>>>>> f18f4fb3
 		},
 		openLink(url, type = '') {
 			window.open(url, type)
