<?php
/**
 * Service for handling publication-related operations.
 *
 * Provides functionality for retrieving, saving, updating, and deleting publications,
 * as well as managing publication-related data and filters.
 *
 * @category Service
 * @package  OCA\OpenCatalogi\Service
 *
 * @author    Conduction Development Team <info@conduction.nl>
 * @copyright 2024 Conduction B.V.
 * @license   EUPL-1.2 https://joinup.ec.europa.eu/collection/eupl/eupl-text-eupl-12
 *
 * @version GIT: <git_id>
 *
 * @link https://www.OpenCatalogi.nl
 */

namespace OCA\OpenCatalogi\Service;

use OCP\IRequest;
use OCP\IAppConfig;
use OCP\App\IAppManager;
use OCP\AppFramework\Db\DoesNotExistException;
use OCP\AppFramework\Db\MultipleObjectsReturnedException;
use Psr\Container\ContainerInterface;
use Psr\Container\ContainerExceptionInterface;
use Psr\Container\NotFoundExceptionInterface;
use OCP\AppFramework\Http\JSONResponse;
use Exception;
use OCP\Common\Exception\NotFoundException;
use OCP\IURLGenerator;
use OCP\IServerContainer;

/**
 * Service for handling publication-related operations.
 *
 * Provides functionality for retrieving, saving, updating, and deleting publications,
 * as well as managing publication-related data and filters.
 */
class PublicationService
{

    /**
     * @var string $appName The name of the app
     */
    private string $appName;

    /**
     * @var array<string> List of available registers from catalogs
     */
    private array $availableRegisters = [];

    /**
     * @var array<string> List of available schemas from catalogs
     */
    private array $availableSchemas = [];

    /**
     * @var array|null Cached local catalogs to avoid repeated database queries
     */
    private ?array $cachedLocalCatalogs = null;

    /**
     * @var array Cached catalog filters by catalog ID to avoid repeated database queries  
     */
    private array $cachedCatalogFilters = [];

    /**
     * Constructor for PublicationService.
     *
     * @param IAppConfig         $config           App configuration interface
     * @param IRequest           $request          Request interface
     * @param IServerContainer   $container        Server container for dependency injection
     * @param IAppManager        $appManager       App manager for checking installed apps
     * @param DirectoryService   $directoryService Directory service for federation
     * @param IURLGenerator      $urlGenerator     URL generator for building URLs
     */
    public function __construct(
        private readonly IAppConfig $config,
        private readonly IRequest $request,
        private readonly ContainerInterface $container,
        private readonly IAppManager $appManager,
        private readonly DirectoryService $directoryService,
        private readonly IURLGenerator $urlGenerator,
    ) {
        $this->appName = 'opencatalogi';

    }//end __construct()


    /**
     * Attempts to retrieve the OpenRegister service from the container.
     *
     * @return mixed|null The OpenRegister service if available, null otherwise.
     * @throws ContainerExceptionInterface|NotFoundExceptionInterface
     */
    public function getObjectService(): ?\OCA\OpenRegister\Service\ObjectService
    {
        if (in_array(needle: 'openregister', haystack: $this->appManager->getInstalledApps()) === true) {
            $this->objectService = $this->container->get('OCA\OpenRegister\Service\ObjectService');

            return $this->objectService;
        }

        throw new \RuntimeException('OpenRegister service is not available.');

    }//end getObjectService()

    /**
     * Attempts to retrieve the OpenRegister service from the container.
     *
     * @return mixed|null The OpenRegister service if available, null otherwise.
     * @throws ContainerExceptionInterface|NotFoundExceptionInterface
     */
    public function getFileService(): ?\OCA\OpenRegister\Service\FileService
    {
        if (in_array(needle: 'openregister', haystack: $this->appManager->getInstalledApps()) === true) {
            $this->objectService = $this->container->get('OCA\OpenRegister\Service\FileService');

            return $this->objectService;
        }

        throw new \RuntimeException('OpenRegister service is not available.');

    }//end getObjectService()


    /**
     * Get register and schema combinations from catalogs.
     *
     * This method retrieves all catalogs (or a specific one if ID is provided),
     * extracts their registers and schemas, and stores them as general variables.
     *
     * @param  string|int|null $catalogId Optional ID of a specific catalog to filter by
     * @return array<string, array<string>> Array containing available registers and schemas
     * @throws ContainerExceptionInterface|NotFoundExceptionInterface
     */
    public function getCatalogFilters(null|string|int $catalogId = null): array
    {
        // Create cache key based on catalog ID
        $cacheKey = $catalogId === null ? 'all' : (string) $catalogId;
        
        // Return cached result if available
        if (isset($this->cachedCatalogFilters[$cacheKey])) {
            // Restore class properties from cache
            $cached = $this->cachedCatalogFilters[$cacheKey];
            $this->availableRegisters = $cached['availableRegisters'];
            $this->availableSchemas = $cached['availableSchemas'];
            return $cached['result'];
        }

        // Establish the default schema and register
        $schema   = $this->config->getValueString($this->appName, 'catalog_schema', '');
        $register = $this->config->getValueString($this->appName, 'catalog_register', '');

        $config = [];
        if ($catalogId !== null) {
            $catalogs = [$this->getObjectService()->find($catalogId)];
        } else {
            // Setup the config array
            $config['filters']['register'] = $register;
            $config['filters']['schema']   = $schema;
            // Get all catalogs or a specific one if ID is provided
            $catalogs = $this->getObjectService()->findAll($config);
        }

        // Initialize arrays to store unique registers and schemas
        $uniqueRegisters = [];
        $uniqueSchemas   = [];

        // Iterate over each catalog to extract registers and schemas
        foreach ($catalogs as $catalog) {
            $catalog = $catalog->jsonSerialize();
            // Check if 'registers' is an array and merge unique values
            if (isset($catalog['registers']) && is_array($catalog['registers'])) {
                $uniqueRegisters = array_merge($uniqueRegisters, $catalog['registers']);
            }

            // Check if 'schemas' is an array and merge unique values
            if (isset($catalog['schemas']) && is_array($catalog['schemas'])) {
                $uniqueSchemas = array_merge($uniqueSchemas, $catalog['schemas']);
            }
        }

        // Remove duplicate values and assign to class properties
        $this->availableRegisters = array_unique($uniqueRegisters);
        $this->availableSchemas   = array_unique($uniqueSchemas);

        $result = [
            'registers' => array_values($this->availableRegisters),
            'schemas'   => array_values($this->availableSchemas),
        ];
        
        // Cache the result and class properties
        $this->cachedCatalogFilters[$cacheKey] = [
            'result' => $result,
            'availableRegisters' => $this->availableRegisters,
            'availableSchemas' => $this->availableSchemas,
        ];
        
        return $result;

    }//end getCatalogFilters()


    /**
     * Get the list of available registers.
     *
     * @return array<string> List of available registers
     */
    public function getAvailableRegisters(): array
    {
        return $this->availableRegisters;

    }//end getAvailableRegisters()


    /**
     * Get the list of available schemas.
     *
     * @return array<string> List of available schemas
     */
    public function getAvailableSchemas(): array
    {
        return $this->availableSchemas;

    }//end getAvailableSchemas()

    /**
     * Generic method to search publications with catalog filtering and security
     *
     * This method provides a common interface for searching publications across all endpoints.
     * It handles catalog context validation, security parameters, and consistent filtering.
     *
     * @param null|string|int $catalogId Optional catalog ID to filter objects by
     * @param array|null $ids Optional array of specific IDs to filter by
     * @param array|null $customParams Optional custom parameters to use instead of request params
     * @return array Array containing search results with pagination and facets
     * @throws \InvalidArgumentException When invalid registers or schemas are requested
     * @throws ContainerExceptionInterface|NotFoundExceptionInterface
     */
    private function searchPublications(null|string|int $catalogId = null, ?array $ids = null, ?array $customParams = null): array
    {
        // Use custom parameters if provided, otherwise use request parameters
        $searchQuery = $customParams ?? $this->request->getParams();

        //@todo this is a temporary fix to map the parameters to _extend format
        // Define parameters that should be mapped to _extend format
        $parametersToMap = ['extend', 'fields', 'facets','order','page','limit'];

        // Map specified parameters to _extend format and unset originals
        foreach ($parametersToMap as $param) {
            if (isset($searchQuery[$param])) {
                // Map the parameter to _extend format
                $searchQuery['_extend'] = $searchQuery[$param];
                // Unset the original parameter to prevent conflicts
                unset($searchQuery[$param]);
            }
        }

        // Bit of route cleanup
        unset($searchQuery['id']);
        unset($searchQuery['_route']);

        // Filter out virtual field facet requests before passing to OpenRegister
        // Directory and catalogs are virtual fields injected at runtime, not database columns
        $requestedDirectoryFacets = false;
        $requestedCatalogFacets = false;

        if (isset($searchQuery['_facets']['@self']['directory'])) {
            $requestedDirectoryFacets = true;
            unset($searchQuery['_facets']['@self']['directory']);
        }

        if (isset($searchQuery['_facets']['@self']['catalogs'])) {
            $requestedCatalogFacets = true;
            unset($searchQuery['_facets']['@self']['catalogs']);
        }

        // Get the context for the catalog
        $context = $this->getCatalogFilters($catalogId);

        // Validate requested registers and schemas against the context
        $requestedRegisters = $searchQuery['@self']['register'] ?? [];
        $requestedSchemas = $searchQuery['@self']['schema'] ?? [];

        // Ensure requested registers are part of the context
        if (!empty($requestedRegisters)) {
            // Normalize to array if a single value is provided
            $requestedRegisters = is_array($requestedRegisters) ? $requestedRegisters : [$requestedRegisters];
            if (array_diff($requestedRegisters, $context['registers'])) {
                throw new \InvalidArgumentException('Invalid register(s) requested');
            }
        }

        // Ensure requested schemas are part of the context
        if (!empty($requestedSchemas)) {
            // Normalize to array if a single value is provided
            $requestedSchemas = is_array($requestedSchemas) ? $requestedSchemas : [$requestedSchemas];
            if (array_diff($requestedSchemas, $context['schemas'])) {
                throw new \InvalidArgumentException('Invalid schema(s) requested');
            }
        }

        // Get the object service
        $objectService = $this->getObjectService();

        // Overwrite certain values in the existing search query
        $searchQuery['@self']['register'] = $requestedRegisters ?: $context['registers'];
        $searchQuery['@self']['schema'] = $requestedSchemas ?: $context['schemas'];
        $searchQuery['_published'] = true;
        $searchQuery['_includeDeleted'] = false;

        // Add IDs filter if provided (for uses/used functionality)
        if ($ids !== null && !empty($ids)) {
            $searchQuery['_ids'] = $ids;
        }

        // Search objects using the new structure
        $result = $objectService->searchObjectsPaginated($searchQuery);

        // Filter unwanted properties from results
        $result['results'] = $this->filterUnwantedProperties($result['results']);

        // Add virtual field facets if they were requested
        if (($requestedDirectoryFacets || $requestedCatalogFacets) && isset($result['facets'])) {
            $result['facets'] = $this->addVirtualFieldFacets($result['facets'], $requestedDirectoryFacets, $requestedCatalogFacets);
        }

        return $result;
    }

    /**
     * Get external catalogs from listings stored in the directory service
     *
     * This method retrieves all listings and extracts catalog information from them
     * to provide catalog facets that include external/federated catalogs.
     *
     * @return array Array of catalog objects with 'key' and 'label' fields
     * @throws ContainerExceptionInterface|NotFoundExceptionInterface
     */
    private function getExternalCatalogsFromListings(): array
    {
        try {
            // Get the directory (which includes listings)
            $directoryResult = $this->directoryService->getDirectory();
            $listings = $directoryResult['results'] ?? [];

            $externalCatalogs = [];
            $seenCatalogs = [];

            foreach ($listings as $listing) {
                // Extract catalog information from listing
                $catalogId = $listing['catalog'] ?? $listing['id'] ?? null;
                $catalogTitle = $listing['title'] ?? $catalogId ?? 'Unknown Catalog';

                if ($catalogId && !isset($seenCatalogs[$catalogId])) {
                    $externalCatalogs[] = [
                        'key' => $catalogId,
                        'label' => $catalogTitle
                    ];
                    $seenCatalogs[$catalogId] = true;
                }
            }

            return $externalCatalogs;

        } catch (\Exception $e) {
            // If we can't get external catalog information, return empty array
            return [];
        }
    }

    /**
     * Add virtual field facets manually (directory and catalog facets)
     *
     * This method handles faceting for virtual fields that are injected at runtime
     * rather than stored as real database columns. It supports directory and catalog facets.
     *
     * @param array $existingFacets The existing facets from the search result
     * @param bool $includeDirectoryFacets Whether to include directory facets
     * @param bool $includeCatalogFacets Whether to include catalog facets
     * @return array The facets with virtual field facets added
     * @throws ContainerExceptionInterface|NotFoundExceptionInterface
     */
    private function addVirtualFieldFacets(array $existingFacets, bool $includeDirectoryFacets = false, bool $includeCatalogFacets = false): array
    {
        try {
            // Ensure @self section exists
            if (!isset($existingFacets['@self'])) {
                $existingFacets['@self'] = [];
            }

            // Add directory facets if requested
            if ($includeDirectoryFacets) {
                // Get unique directories from the directory service
                $uniqueDirectories = $this->directoryService->getUniqueDirectories(availableOnly: true);

                // Add local directory
                $directoryBuckets = [
                    [
                        'key' => 'local',
                        'label' => 'local',
                        'results' => 1 // We'll count this properly later if needed
                    ]
                ];

                // Add federated directories
                foreach ($uniqueDirectories as $directoryUrl) {
                    $directoryName = parse_url($directoryUrl, PHP_URL_HOST) ?: $directoryUrl;
                    $directoryBuckets[] = [
                        'key' => $directoryName,
                        'label' => $directoryName,
                        'results' => 1 // We'll count this properly later if needed
                    ];
                }

                $existingFacets['@self']['directory'] = [
                    'type' => 'terms',
                    'buckets' => $directoryBuckets
                ];
            }

            // Add catalog facets if requested
            if ($includeCatalogFacets) {
                $catalogBuckets = [];

                // Get local catalogs
                $localCatalogs = $this->getLocalCatalogs();
                foreach ($localCatalogs as $catalog) {
                    $catalogKey = $catalog['id'] ?: ($catalog['title'] ?: 'unknown');
                    $catalogLabel = $catalog['title'] ?: $catalog['id'] ?: 'unknown';

                    $catalogBuckets[] = [
                        'key' => $catalogKey,
                        'label' => $catalogLabel,
                        'results' => 1 // We'll count this properly later if needed
                    ];
                }

                // Get external catalogs from listings
                $externalCatalogs = $this->getExternalCatalogsFromListings();
                foreach ($externalCatalogs as $catalog) {
                    $catalogKey = $catalog['key'];
                    $catalogLabel = $catalog['label'];

                    // Check if this catalog is already in our list to avoid duplicates
                    $exists = false;
                    foreach ($catalogBuckets as $existingCatalog) {
                        if ($existingCatalog['key'] === $catalogKey) {
                            $exists = true;
                            break;
                        }
                    }

                    if (!$exists) {
                        $catalogBuckets[] = [
                            'key' => $catalogKey,
                            'label' => $catalogLabel,
                            'results' => 1 // We'll count this properly later if needed
                        ];
                    }
                }

                // If no catalogs found, add a default entry
                if (empty($catalogBuckets)) {
                    $catalogBuckets[] = [
                        'key' => 'default',
                        'label' => 'Default Catalog',
                        'results' => 1
                    ];
                }

                $existingFacets['@self']['catalogs'] = [
                    'type' => 'terms',
                    'buckets' => $catalogBuckets
                ];
            }

            return $existingFacets;

        } catch (\Exception $e) {
            // If we can't get virtual field information, return existing facets unchanged
            return $existingFacets;
        }
    }

    /**
     * Retrieves a list of all objects for a specific register and schema
     *
     * This method returns a paginated list of objects that match the specified register and schema.
     * It supports filtering, sorting, and pagination through query parameters using the new search structure.
     *
     * @param null|string|int $catalogId Optional catalog ID to filter objects by
     * @param array|null $customParams Optional custom parameters to use instead of request params
     * @return JSONResponse A JSON response containing the list of objects
     *
     * @NoAdminRequired
     * @NoCSRFRequired
     * @PublicPage
     */
    public function index(null|string|int $catalogId = null, ?array $customParams = null): JSONResponse
    {
        try {
            $result = $this->searchPublications($catalogId, null, $customParams);
            return new JSONResponse($result);
        } catch (\InvalidArgumentException $e) {
            return new JSONResponse(['error' => $e->getMessage()], 400);
        }
    }

    /**
     * Shows a specific object from a register and schema
     *
     * Retrieves and returns a single object from the specified register and schema,
     * with support for field filtering and related object extension.
     *
     * @param string        $id            The object ID
     * @param string        $register      The register slug or identifier
     * @param string        $schema        The schema slug or identifier
     * @param ObjectService $objectService The object service
     *
     * @return JSONResponse A JSON response containing the object
     *
     * @NoAdminRequired
     *
     * @NoCSRFRequired
     */
    public function show(string $id): JSONResponse
    {

        // Get request parameters for filtering and searching.
        $requestParams = $this->request->getParams();

        // @todo validate if it in the calaogue etc etc (this is a bit dangerues now)        // Extract parameters for rendering.
        // $filter = ($requestParams['filter'] ?? $requestParams['_filter'] ?? null);
        // $fields = ($requestParams['fields'] ?? $requestParams['_fields'] ?? null);        // Find and validate the object.

        $extend = ($requestParams['extend'] ?? $requestParams['_extend'] ?? null);
        // Normalize to array
        $extend = is_array($extend) ? $extend : [$extend];
        // Filter only values that start with '@self.'
        $extend = array_filter($extend, fn($val) => is_string($val) && str_starts_with($val, '@self.'));

        try {
            // Render the object with requested extensions and filters.
            return new JSONResponse(
                $this->getObjectService()->find(id: $id, extend: $extend)
            );
        } catch (DoesNotExistException $exception) {
            return new JSONResponse(['error' => 'Not Found'], 404);
        }//end try

    }//end show()


    /**
     * Shows attachments of a publication
     *
     * Retrieves and returns attachments of a publication using code from OpenRegister.
     *
     * @param string        $id            The object ID
     *
     * @return JSONResponse A JSON response containing attachments
     *
     * @NoAdminRequired
     *
     * @NoCSRFRequired
     */
    public function attachments(string $id): JSONResponse
    {
        $object = $this->getObjectService()->find(id: $id, extend: [])->jsonSerialize();
        $context = $this->getCatalogFilters(catalogId: null);

        $registerAllowed = is_numeric($context['registers'])
            ? $object['@self']['register'] == $context['registers']
            : (is_array($context['registers']) && in_array($object['@self']['register'], $context['registers']));

        $schemaAllowed = is_numeric($context['schemas'])
            ? $object['@self']['schema'] == $context['schemas']
            : (is_array($context['schemas']) && in_array($object['@self']['schema'], $context['schemas']));

        if ($registerAllowed === false || $schemaAllowed === false) {
            return new JSONResponse(
                data: ['message' => 'Not allowed to view attachments of this object'],
                statusCode: 403
            );
        }

		$fileService = $this->getFileService();

        try {
            // Get the raw files from the file service
            $files = $fileService->getFiles(object: $id, sharedFilesOnly: true);

            // Format the files with pagination using request parameters
            $formattedFiles = $fileService->formatFiles($files, $this->request->getParams());

            return new JSONResponse($formattedFiles);
        } catch (DoesNotExistException $e) {
            return new JSONResponse(['error' => 'Object not found'], 404);
        } catch (NotFoundException $e) {
            return new JSONResponse(['error' => 'Files folder not found'], 404);
        } catch (Exception $e) {
            return new JSONResponse(['error' => $e->getMessage()], 500);
        }//end try
    }

     /**
     * Download all files of an object as a ZIP archive
     *
     * This method creates a ZIP file containing all files associated with a specific object
     * and returns it as a downloadable file. The ZIP file includes all files stored in the
     * object's folder with their original names.
     *
     * @param string        $id            The identifier of the object to download files for
     * @param string        $register      The register (identifier or slug) to search within
     * @param string        $schema        The schema (identifier or slug) to search within
     * @param ObjectService $objectService The object service for handling object operations
     *
     * @return DataDownloadResponse|JSONResponse ZIP file download response or error response
     *
     * @throws ContainerExceptionInterface If there's an issue with dependency injection
     * @throws NotFoundExceptionInterface If the FileService dependency is not found
     *
     * @NoAdminRequired
     * @NoCSRFRequired
     */
    public function download(
        string $id
    ): DataDownloadResponse | JSONResponse {
        try {

            // Create the ZIP archive
            $fileService = $this->getFileService();
            $zipInfo = $fileService->createObjectFilesZip($id);

            // Read the ZIP file content
            $zipContent = file_get_contents($zipInfo['path']);
            if ($zipContent === false) {
                // Clean up temporary file
                if (file_exists($zipInfo['path'])) {
                    unlink($zipInfo['path']);
                }
                throw new \Exception('Failed to read ZIP file content');
            }

            // Clean up temporary file after reading
            if (file_exists($zipInfo['path'])) {
                unlink($zipInfo['path']);
            }

            // Return the ZIP file as a download response
            return new DataDownloadResponse(
                $zipContent,
                $zipInfo['filename'],
                $zipInfo['mimeType']
            );

        } catch (DoesNotExistException $exception) {
            return new JSONResponse(['error' => 'Object not found'], 404);
        } catch (\Exception $exception) {
            return new JSONResponse([
                'error' => 'Failed to create ZIP file: ' . $exception->getMessage()
            ], 500);
        }

    }//end downloadFiles()

    /**
     * Filter out unwanted properties from objects
     *
     * This method removes unwanted properties from the '@self' array in each object.
     * It ensures consistent object structure across all endpoints. Additionally, it checks
     * for a 'files' property within '@self' and ensures each file has a 'published' property.
     * Files without a 'published' property are removed.
     *
     * @param array $objects Array of objects to filter
     * @return array Filtered array of objects
     */
    private function filterUnwantedProperties(array $objects): array
    {
        // List of properties to remove from @self
        $unwantedProperties = [
            'schemaVersion', 'relations', 'locked', 'owner', 'folder',
            'application', 'validation', 'retention',
            'size', 'deleted'
        ];

        // Filter each object
        return array_map(function ($object) use ($unwantedProperties) {
            // Use jsonSerialize to get an array representation of the object
            $objectArray = $object->jsonSerialize();

            // Remove unwanted properties from the '@self' array
            if (isset($objectArray['@self']) && is_array($objectArray['@self'])) {
                $objectArray['@self'] = array_diff_key($objectArray['@self'], array_flip($unwantedProperties));

                // Check for 'files' property and filter files without 'published'
                if (isset($objectArray['@self']['files']) && is_array($objectArray['@self']['files'])) {
                    $objectArray['@self']['files'] = array_filter($objectArray['@self']['files'], function ($file) {
                        return isset($file['published']);
                    });
                }
            }

            return $objectArray;
        }, $objects);
    }

    /**
     * Retrieves all objects that this publication references
     *
     * This method returns all objects that this publication uses/references. A -> B means that A (This publication) references B (Another object).
     *
     * @param string $id The ID of the publication to retrieve relations for
     * @return JSONResponse A JSON response containing the related objects
     * @throws ContainerExceptionInterface|NotFoundExceptionInterface
     *
     * @NoAdminRequired
     * @NoCSRFRequired
     * @PublicPage
     */
    public function uses(string $id): JSONResponse
    {
        try {
            // Get the object service
            $objectService = $this->getObjectService();

            // Get the relations for the object
            $relationsArray = $objectService->find(id: $id)->getRelations();
            $relations = array_values($relationsArray);

            // Check if relations array is empty
            if (empty($relations)) {
                // If relations is empty, return empty paginated response
                return new JSONResponse([
                    'results' => [],
                    'total' => 0,
                    'page' => 1,
                    'pages' => 1,
                    'facets' => []
                ]);
            }

            // Use the generic search function with the relation IDs
            $result = $this->searchPublications(catalogId: null, ids: $relations);

            return new JSONResponse($result);
        } catch (\InvalidArgumentException $e) {
            return new JSONResponse(['error' => $e->getMessage()], 400);
        }
    }

    /**
     * Retrieves all objects that use this publication
     *
     * This method returns all objects that reference (use) this publication. B -> A means that B (Another object) references A (This publication).
     *
     * @param string $id The ID of the publication to retrieve uses for
     * @return JSONResponse A JSON response containing the referenced objects
     * @throws ContainerExceptionInterface|NotFoundExceptionInterface
     *
     * @NoAdminRequired
     * @NoCSRFRequired
     * @PublicPage
     */
    public function used(string $id): JSONResponse
    {
        try {
            // Get the object service
            $objectService = $this->getObjectService();

            // Get the relations for the object
            $relationsArray = $objectService->findByRelations($id);
            $relations = array_map(static fn($relation) => $relation->getUuid(), $relationsArray);

            // Check if relations array is empty
            if (empty($relations)) {
                // If relations is empty, return empty paginated response
                return new JSONResponse([
                    'results' => [],
                    'total' => 0,
                    'page' => 1,
                    'pages' => 1,
                    'facets' => []
                ]);
            }

            // Use the generic search function with the relation IDs
            $result = $this->searchPublications(catalogId: null, ids: $relations);

            return new JSONResponse($result);
        } catch (\InvalidArgumentException $e) {
            return new JSONResponse(['error' => $e->getMessage()], 400);
        }
    }

    /**
     * Get aggregated publications from local and federated sources
     *
     * This method handles both local and aggregated search results when the _aggregate
     * parameter is not set to false. It supports faceting when _facetable parameter is provided.
     *
     * PERFORMANCE OPTIMIZATIONS:
     * - Fast path for single catalog scenarios (no federation overhead)
     * - Optional catalog information via _include_catalogs parameter
     * - Cached expensive operations to reduce database queries
     * - Optimized timeouts for better responsiveness
     *
     * AGGREGATION FEATURES:
     * - Proper pagination: Collects sufficient data from all sources, merges and deduplicates,
     *   then applies pagination to ensure consistent totals and page counts
     * - Ordering: Supports _order parameters like _order[@self.published]=DESC to sort the
     *   combined dataset from all sources according to specified criteria
     * - Deduplication: Removes duplicate entries based on object ID across all sources
     * - Faceting: Merges facet data from multiple sources when _facetable=true
     *
     * @param array $queryParams Query parameters for filtering, pagination, ordering, etc.
     * @param array $requestParams Original request parameters for building pagination links
     * @param string $baseUrl Base URL for building pagination links
     * @return array Response data containing publications, pagination info, and optionally facets
     * @throws ContainerExceptionInterface|NotFoundExceptionInterface
     */
    public function getAggregatedPublications(array $queryParams = [], array $requestParams = [], string $baseUrl = ''): array
    {
        // Performance monitoring - start timing  
        $startTime = microtime(true);
        
        // Extract pagination parameters
        $limit = (int) ($queryParams['_limit'] ?? $queryParams['limit'] ?? 20);
        $page = (int) ($queryParams['_page'] ?? $queryParams['page'] ?? 1);
        $offset = (int) ($queryParams['offset'] ?? (($page - 1) * $limit));

        // Ensure minimum values
        $limit = max(1, $limit);
        $page = max(1, $page);
        $offset = max(0, $offset);

        // Add pagination parameters to query
        $queryParams['_limit'] = $limit;
        $queryParams['_page'] = $page;
        if ($offset > 0) {
            $queryParams['_offset'] = $offset;
        }

        // Check if aggregation is enabled (default: true, unless explicitly set to false)
        $aggregate = $queryParams['_aggregate'] ?? 'true';
        $shouldAggregate = $aggregate !== 'false' && $aggregate !== '0';

        // Check if catalog information should be included (performance optimization)
        $includeCatalogs = isset($queryParams['_include_catalogs']) && $queryParams['_include_catalogs'] !== 'false';

        // Check if faceting is requested
        $facetable = $queryParams['_facetable'] ?? null;
        $shouldIncludeFacets = ($facetable === 'true' || $facetable === true);

        // Check if virtual field facets were specifically requested
        $requestedDirectoryFacets = isset($queryParams['_facets']['@self']['directory']);
        $requestedCatalogFacets = isset($queryParams['_facets']['@self']['catalogs']);

        // PERFORMANCE OPTIMIZATION: Ultra-fast path for basic requests
        // Use ultra-fast path when no special processing is needed
        $useUltraFast = !$includeCatalogs && !$requestedDirectoryFacets && !$requestedCatalogFacets;
        
        // Allow explicit control via query parameter  
        if (isset($queryParams['_ultra_fast'])) {
            $useUltraFast = $queryParams['_ultra_fast'] !== 'false' && $queryParams['_ultra_fast'] !== '0';
        }
        
        // If aggregation is disabled, use optimized paths
        if (!$shouldAggregate) {
            if ($useUltraFast) {
                return $this->getLocalPublicationsUltraFast($queryParams, $requestParams, $baseUrl, microtime(true));
            }
            return $this->getLocalPublicationsFast($queryParams, $requestParams, $baseUrl, $includeCatalogs, $requestedDirectoryFacets, $requestedCatalogFacets);
        }

        // Check if we have any federated directories to aggregate from
        try {
            $federatedDirectories = $this->directoryService->getUniqueDirectories(availableOnly: true);
            
            // If no federated directories available, use optimized paths
            if (empty($federatedDirectories)) {
                if ($useUltraFast) {
                    return $this->getLocalPublicationsUltraFast($queryParams, $requestParams, $baseUrl, microtime(true));
                }
                return $this->getLocalPublicationsFast($queryParams, $requestParams, $baseUrl, $includeCatalogs, $requestedDirectoryFacets, $requestedCatalogFacets);
            }
        } catch (\Exception $e) {
            // If we can't get directories info, fall back to optimized local paths
            if ($useUltraFast) {
                return $this->getLocalPublicationsUltraFast($queryParams, $requestParams, $baseUrl, microtime(true));
            }
            return $this->getLocalPublicationsFast($queryParams, $requestParams, $baseUrl, $includeCatalogs, $requestedDirectoryFacets, $requestedCatalogFacets);
        }

        // Always add _extend parameters for schema and register information
        if (!isset($queryParams['_extend'])) {
            $queryParams['_extend'] = [];
        } elseif (!is_array($queryParams['_extend'])) {
            $queryParams['_extend'] = [$queryParams['_extend']];
        }

        // Ensure @self.schema and @self.register are always included
        if (!in_array('@self.schema', $queryParams['_extend'])) {
            $queryParams['_extend'][] = '@self.schema';
        }
        if (!in_array('@self.register', $queryParams['_extend'])) {
            $queryParams['_extend'][] = '@self.register';
        }

        // Get local publications first
        $localResponse = $this->index(null, $queryParams);
        $localData = json_decode($localResponse->render(), true);

        // Add catalog and directory information to local publications
        // @todo This adds ~200ms overhead - consider making optional via query parameter
        $localResults = $localData['results'] ?? [];
        if (!empty($localResults)) {
            $localCatalogs = $this->getLocalCatalogs();
            foreach ($localResults as &$publication) {
                if (isset($publication['@self']) && is_array($publication['@self'])) {
                    // Add directory information for faceting
                    $publication['@self']['directory'] = 'local';

                    // Add catalog information if available
                    if (!empty($localCatalogs)) {
                        $publication['@self']['catalogs'] = $localCatalogs;
                    }
                } else {
                    // Ensure @self exists with directory information
                    $publication['@self'] = ['directory' => 'local'];
                    if (!empty($localCatalogs)) {
                        $publication['@self']['catalogs'] = $localCatalogs;
                    }
                }
            }
            unset($publication); // Break the reference
        }

        // Calculate pagination info
        $totalResults = ($localData['total'] ?? 0);
        $totalPages = $limit > 0 ? max(1, ceil($totalResults / $limit)) : 1;

        // Initialize response structure with pagination
        $responseData = [
            'results' => $localResults,
            'total' => $totalResults,
            'limit' => $limit,
            'offset' => $offset,
            'page' => $page,
            'pages' => $totalPages
        ];

        // Add pagination links
        if ($page < $totalPages) {
            $nextParams = $requestParams;
            $nextParams['_page'] = $page + 1;
            $responseData['next'] = $baseUrl . '?' . http_build_query($nextParams);
        }

        if ($page > 1) {
            $prevParams = $requestParams;
            $prevParams['_page'] = $page - 1;
            $responseData['prev'] = $baseUrl . '?' . http_build_query($prevParams);
        }

        // Add facets and facetable from local service if present
        if (isset($localData['facets'])) {
            // Check if facets are nested (unwrap if needed)
            $facetsData = $localData['facets'];
            if (isset($facetsData['facets']) && is_array($facetsData['facets'])) {
                $facetsData = $facetsData['facets'];
            }

            // Add virtual field facets if they were requested
            if ($requestedDirectoryFacets || $requestedCatalogFacets) {
                $facetsData = $this->addVirtualFieldFacets($facetsData, $requestedDirectoryFacets, $requestedCatalogFacets);
            }

            $responseData['facets'] = $facetsData;
        } elseif ($requestedDirectoryFacets || $requestedCatalogFacets) {
            // If virtual field facets were requested but no other facets exist, create them
            $responseData['facets'] = $this->addVirtualFieldFacets([], $requestedDirectoryFacets, $requestedCatalogFacets);
        }
        if (isset($localData['facetable'])) {
            $responseData['facetable'] = $this->mergeFacetableData($localData['facetable'], []);
        } elseif ($shouldIncludeFacets) {
            // If faceting is requested but no facetable data exists, create basic structure
            $responseData['facetable'] = $this->mergeFacetableData([], []);
        }

        // If aggregation is disabled, return only local results
        if (!$shouldAggregate) {
            return $responseData;
        }

        try {
            /**
             * AGGREGATION PAGINATION FIX
             *
             * When aggregating results from multiple sources (local + federated), we cannot
             * simply request the same page from each source and merge the results, because:
             *
             * 1. Each source has different data, so page 2 from Source A + page 2 from Source B
             *    does not equal page 2 of the merged dataset
             * 2. This causes inconsistent totals between pages (e.g., page 1 shows total=22,
             *    page 2 shows total=20)
             * 3. Users may see missing results or empty pages
             *
             * SOLUTION:
             * 1. Calculate how many items we need: requestedPage * itemsPerPage
             * 2. Request that many items from page 1 of ALL sources
             * 3. Merge and deduplicate all collected results
             * 4. Apply pagination to the merged dataset to get the correct slice
             *
             * Example: User requests page 2 with limit 20
             * - We request 40 items (2*20) from page 1 of each source
             * - Merge all results, remove duplicates
             * - Take items 21-40 from the merged list (page 2)
             *
             * This ensures consistent pagination and totals across all pages.
             */

            // For aggregation, we need to collect enough data from all sources
            // to properly paginate the merged results

            // Calculate how many items we need to collect from each source
            // to ensure we have enough data for the requested page
            // Example: page 3 with limit 10 = need 30 items to get items 21-30
            $itemsNeeded = $page * $limit;

            // Prepare query parameters for fetching from sources
            $localQueryParams = $queryParams;
            $federatedQueryParams = $queryParams;

            // For local results: request from page 1 with enough items
            $localQueryParams['_page'] = 1;
            $localQueryParams['_limit'] = $itemsNeeded;
            unset($localQueryParams['_offset']); // Remove offset to start from beginning

            // For federated results: request from page 1 with enough items
            $federatedQueryParams['_page'] = 1;
            $federatedQueryParams['_limit'] = $itemsNeeded;
            unset($federatedQueryParams['_offset']); // Remove offset to start from beginning

            // Get local results with modified parameters
            // Pass the modified parameters directly to the service
            $allLocalResponse = $this->index(null, $localQueryParams);
            $allLocalData = json_decode($allLocalResponse->render(), true);

            // Add catalog and directory information to local publications
            // @todo This adds ~200ms overhead - consider making optional via query parameter
            $allLocalResults = $allLocalData['results'] ?? [];
            if (!empty($allLocalResults)) {
                $localCatalogs = $this->getLocalCatalogs();
                foreach ($allLocalResults as &$publication) {
                    if (isset($publication['@self']) && is_array($publication['@self'])) {
                        // Add directory information for faceting
                        $publication['@self']['directory'] = 'local';

                        // Add catalog information if available
                        if (!empty($localCatalogs)) {
                            $publication['@self']['catalogs'] = $localCatalogs;
                        }
                    } else {
                        // Ensure @self exists with directory information
                        $publication['@self'] = ['directory' => 'local'];
                        if (!empty($localCatalogs)) {
                            $publication['@self']['catalogs'] = $localCatalogs;
                        }
                    }
                }
                unset($publication); // Break the reference
            }

            // Get federated results with modified parameters
            // Prepare query parameters for federation - exclude pagination and directory filter params since aggregation handles those
            $federatedFilterParams = array_filter($federatedQueryParams, function($key) {
                // Exclude pagination parameters since aggregation handles those
                if (in_array($key, ['_limit', '_page', '_offset', 'offset'])) {
                    return false;
                }

                // Exclude virtual field facet filters when querying external directories
                // since these are handled locally after aggregation
                if (strpos($key, '_facets[@self][directory]') !== false) {
                    return false;
                }
                if (strpos($key, '_facets[directory]') !== false) {
                    return false;
                }
                if (strpos($key, '_facets[@self][catalogs]') !== false) {
                    return false;
                }
                if (strpos($key, '_facets[catalogs]') !== false) {
                    return false;
                }

                return true;
            }, ARRAY_FILTER_USE_KEY);

            // Also filter out virtual field facets from the nested _facets array structure
            if (isset($federatedFilterParams['_facets']['@self']['directory'])) {
                unset($federatedFilterParams['_facets']['@self']['directory']);
            }
            if (isset($federatedFilterParams['_facets']['@self']['catalogs'])) {
                unset($federatedFilterParams['_facets']['@self']['catalogs']);
            }

            // Pass query parameters in the format expected by DirectoryService
            $federationGuzzleConfig = [
                'query_params' => $federatedFilterParams
            ];

            $federationResult = $this->directoryService->getPublications($federationGuzzleConfig);

            // Merge local and federated results
            $allResults = array_merge(
                $allLocalResults,
                $federationResult['results'] ?? []
            );

            // Remove duplicates based on ID
            $uniqueResults = [];
            $seenIds = [];
            foreach ($allResults as $result) {
                $id = $result['id'] ?? $result['uuid'] ?? uniqid();
                if (!isset($seenIds[$id])) {
                    $uniqueResults[] = $result;
                    $seenIds[$id] = true;
                }
            }

			$totalResults = ($federationResult['total'] ?? 0) + $localData['total'];

			// Apply ordering to the merged and deduplicated results
			// This is crucial for aggregation because each source may have different ordering,
			// so we need to re-sort the combined dataset according to the requested criteria
			// Supports formats like: _order[@self.published]=DESC, _order[title]=ASC, etc.
			$uniqueResults = $this->applyCumulativeOrdering($uniqueResults, $queryParams);

			// Apply pagination to the merged results
			$totalPages = $limit > 0 ? max(1, ceil($totalResults / $limit)) : 1;

            // Calculate the correct slice for this page
            $startIndex = ($page - 1) * $limit;
            $paginatedResults = array_slice($uniqueResults, $startIndex, $limit);

            // Update response with paginated combined data
            $responseData = [
                'results' => $paginatedResults,
                'total' => $totalResults,
                'limit' => $limit,
                'offset' => $startIndex,
                'page' => $page,
                'pages' => $totalPages
            ];

            // Update pagination links
            if ($page < $totalPages) {
                $nextParams = $requestParams;
                $nextParams['_page'] = $page + 1;
                $responseData['next'] = $baseUrl . '?' . http_build_query($nextParams);
            }

            if ($page > 1) {
                $prevParams = $requestParams;
                $prevParams['_page'] = $page - 1;
                $responseData['prev'] = $baseUrl . '?' . http_build_query($prevParams);
            }

            // Merge facets and facetable data if present
            if (isset($allLocalData['facets']) || isset($federationResult['facets'])) {
                $localFacets = $allLocalData['facets'] ?? [];
                $federatedFacets = $federationResult['facets'] ?? [];

                // Check if facets are nested and unwrap if needed
                if (isset($localFacets['facets']) && is_array($localFacets['facets'])) {
                    $localFacets = $localFacets['facets'];
                }
                if (isset($federatedFacets['facets']) && is_array($federatedFacets['facets'])) {
                    $federatedFacets = $federatedFacets['facets'];
                }

                $mergedFacets = $this->mergeFacetsData($localFacets, $federatedFacets);

                // Add virtual field facets if they were requested
                if ($requestedDirectoryFacets || $requestedCatalogFacets) {
                    $mergedFacets = $this->addVirtualFieldFacets($mergedFacets, $requestedDirectoryFacets, $requestedCatalogFacets);
                }

                $responseData['facets'] = $mergedFacets;
            } elseif ($requestedDirectoryFacets || $requestedCatalogFacets) {
                // If virtual field facets were requested but no other facets exist, create them
                $responseData['facets'] = $this->addVirtualFieldFacets([], $requestedDirectoryFacets, $requestedCatalogFacets);
            }

            if (isset($allLocalData['facetable']) || isset($federationResult['facetable'])) {
                $responseData['facetable'] = $this->mergeFacetableData(
                    $allLocalData['facetable'] ?? [],
                    $federationResult['facetable'] ?? []
                );
            } elseif ($shouldIncludeFacets) {
                $responseData['facetable'] = $this->mergeFacetableData([], []);
            }
            
            // Performance monitoring for aggregated results
            $executionTime = (microtime(true) - $startTime) * 1000; // Convert to milliseconds
            $responseData['_performance'] = [
                'execution_time_ms' => round($executionTime, 2),
                'fast_path' => false,
                'federation' => true,
                'cached_catalogs' => $this->cachedLocalCatalogs !== null,
                'cached_filters' => !empty($this->cachedCatalogFilters),
            ];

            return $responseData;

        } catch (\Exception $e) {
            // If aggregation fails, return local results only
            // Performance monitoring for fallback case
            $executionTime = (microtime(true) - $startTime) * 1000;
            $responseData['_performance'] = [
                'execution_time_ms' => round($executionTime, 2),
                'fast_path' => false,
                'federation' => false,
                'error' => 'Federation failed, returned local only',
                'cached_catalogs' => $this->cachedLocalCatalogs !== null,
                'cached_filters' => !empty($this->cachedCatalogFilters),
            ];
            return $responseData;
        }
    }

    /**
     * Get local publications without federation overhead (performance optimized)
     *
     * This is a fast path method that skips expensive federation operations when:
     * - Aggregation is disabled (_aggregate=false)  
     * - No federated directories are available
     * - Only local catalog data is needed
     *
     * Optimizations applied:
     * - Single database query for publications
     * - Optional catalog information (controlled via _include_catalogs parameter)
     * - Minimal virtual field facet processing
     * - Direct pagination without aggregation logic
     *
     * @param array $queryParams Query parameters for filtering, pagination, ordering, etc.
     * @param array $requestParams Original request parameters for building pagination links  
     * @param string $baseUrl Base URL for building pagination links
     * @param bool $includeCatalogs Whether to include catalog information in @self
     * @param bool $requestedDirectoryFacets Whether directory facets were requested
     * @param bool $requestedCatalogFacets Whether catalog facets were requested
     * @return array Response data containing publications, pagination info, and optionally facets
     * @throws ContainerExceptionInterface|NotFoundExceptionInterface
     */
    private function getLocalPublicationsFast(array $queryParams, array $requestParams, string $baseUrl, bool $includeCatalogs, bool $requestedDirectoryFacets, bool $requestedCatalogFacets): array
    {
        // Performance monitoring - start timing
        $startTime = microtime(true);
        $timings = ['setup' => 0, 'query' => 0, 'processing' => 0];
        
        // Setup timing start
        $setupStart = microtime(true);
        
        // Always add _extend parameters for schema and register information
        if (!isset($queryParams['_extend'])) {
            $queryParams['_extend'] = [];
        } elseif (!is_array($queryParams['_extend'])) {
            $queryParams['_extend'] = [$queryParams['_extend']];
        }

        // Ensure @self.schema and @self.register are always included
        if (!in_array('@self.schema', $queryParams['_extend'])) {
            $queryParams['_extend'][] = '@self.schema';
        }
        if (!in_array('@self.register', $queryParams['_extend'])) {
            $queryParams['_extend'][] = '@self.register';
        }
        
        $timings['setup'] = (microtime(true) - $setupStart) * 1000;

        // ULTRA-FAST PATH: Skip all middleware and call ObjectService directly
        if (!$includeCatalogs && !$requestedDirectoryFacets && !$requestedCatalogFacets) {
            return $this->getLocalPublicationsUltraFast($queryParams, $requestParams, $baseUrl, $startTime);
        }

        // Query timing start
        $queryStart = microtime(true);
        
        // Get local publications with a single optimized query
        $localResponse = $this->index(null, $queryParams);
        $localData = json_decode($localResponse->render(), true);
        
        $timings['query'] = (microtime(true) - $queryStart) * 1000;

        // Extract pagination parameters for response structure
        $limit = (int) ($queryParams['_limit'] ?? $queryParams['limit'] ?? 20);
        $page = (int) ($queryParams['_page'] ?? $queryParams['page'] ?? 1);
        $offset = (int) ($queryParams['offset'] ?? (($page - 1) * $limit));

        // Get local results
        $localResults = $localData['results'] ?? [];
        
        // Add catalog and directory information only if requested or needed for faceting
        if (($includeCatalogs || $requestedDirectoryFacets || $requestedCatalogFacets) && !empty($localResults)) {
            // Get local catalogs only if needed
            $localCatalogs = $includeCatalogs ? $this->getLocalCatalogs() : [];
            
            foreach ($localResults as &$publication) {
                if (isset($publication['@self']) && is_array($publication['@self'])) {
                    // Add directory information for faceting
                    if ($requestedDirectoryFacets) {
                        $publication['@self']['directory'] = 'local';
                    }

                    // Add catalog information only if requested
                    if ($includeCatalogs && !empty($localCatalogs)) {
                        $publication['@self']['catalogs'] = $localCatalogs;
                    }
                } else {
                    // Ensure @self exists with minimal required information
                    $publication['@self'] = [];
                    if ($requestedDirectoryFacets) {
                        $publication['@self']['directory'] = 'local';
                    }
                    if ($includeCatalogs && !empty($localCatalogs)) {
                        $publication['@self']['catalogs'] = $localCatalogs;
                    }
                }
            }
            unset($publication); // Break the reference
        }

        // Calculate pagination info
        $totalResults = ($localData['total'] ?? 0);
        $totalPages = $limit > 0 ? max(1, ceil($totalResults / $limit)) : 1;

        // Build response structure with pagination
        $responseData = [
            'results' => $localResults,
            'total' => $totalResults,
            'limit' => $limit,
            'offset' => $offset,
            'page' => $page,
            'pages' => $totalPages
        ];

        // Add pagination links
        if ($page < $totalPages) {
            $nextParams = $requestParams;
            $nextParams['_page'] = $page + 1;
            $responseData['next'] = $baseUrl . '?' . http_build_query($nextParams);
        }

        if ($page > 1) {
            $prevParams = $requestParams;
            $prevParams['_page'] = $page - 1;
            $responseData['prev'] = $baseUrl . '?' . http_build_query($prevParams);
        }

        // Add facets from local service if present
        if (isset($localData['facets'])) {
            // Check if facets are nested (unwrap if needed)
            $facetsData = $localData['facets'];
            if (isset($facetsData['facets']) && is_array($facetsData['facets'])) {
                $facetsData = $facetsData['facets'];
            }

            // Add virtual field facets only if they were requested
            if ($requestedDirectoryFacets || $requestedCatalogFacets) {
                $facetsData = $this->addVirtualFieldFacets($facetsData, $requestedDirectoryFacets, $requestedCatalogFacets);
            }

            $responseData['facets'] = $facetsData;
        } elseif ($requestedDirectoryFacets || $requestedCatalogFacets) {
            // If virtual field facets were requested but no other facets exist, create them
            $responseData['facets'] = $this->addVirtualFieldFacets([], $requestedDirectoryFacets, $requestedCatalogFacets);
        }

        // Add facetable metadata if present in local response
        if (isset($localData['facetable'])) {
            $responseData['facetable'] = $localData['facetable'];
        }

        // Processing timing start
        $processingStart = microtime(true);
        $timings['processing'] = (microtime(true) - $processingStart) * 1000;

        // Performance monitoring - calculate execution time
        $executionTime = (microtime(true) - $startTime) * 1000; // Convert to milliseconds
        $responseData['_performance'] = [
            'execution_time_ms' => round($executionTime, 2),
            'fast_path' => true,
            'ultra_fast_path' => false,
            'include_catalogs' => $includeCatalogs,
            'cached_catalogs' => $this->cachedLocalCatalogs !== null,
            'timings' => $timings,
        ];

        return $responseData;
    }

    /**
     * Get local publications with ultra-fast path (minimal overhead)
     *
     * This method bypasses ALL middleware overhead and calls ObjectService directly.
     * Use when no catalog info, facets, or additional processing is needed.
     *
     * Optimizations:
     * - Direct ObjectService call (no searchPublications() overhead)
     * - Skip catalog filter validation
     * - Skip virtual field processing
     * - Minimal response structure building
     *
     * @param array $queryParams Query parameters
     * @param array $requestParams Original request parameters for pagination links
     * @param string $baseUrl Base URL for building pagination links
     * @param float $startTime Start time for performance monitoring
     * @return array Minimal response with publications and pagination
     * @throws ContainerExceptionInterface|NotFoundExceptionInterface
     */
    private function getLocalPublicationsUltraFast(array $queryParams, array $requestParams, string $baseUrl, float $startTime): array
    {
<<<<<<< HEAD
        $timings = ['setup' => 0, 'catalog_context' => 0, 'objectservice' => 0, 'response' => 0];
=======
        $timings = ['setup' => 0, 'objectservice' => 0, 'response' => 0];
>>>>>>> 2052fb9f
        
        // Setup timing
        $setupStart = microtime(true);
        
        // Extract pagination parameters
        $limit = (int) ($queryParams['_limit'] ?? $queryParams['limit'] ?? 20);
        $page = (int) ($queryParams['_page'] ?? $queryParams['page'] ?? 1);
        $offset = (int) ($queryParams['offset'] ?? (($page - 1) * $limit));
        
        // Get minimal required config from cache or defaults
        $schema = $this->config->getValueString($this->appName, 'catalog_schema', '');
        $register = $this->config->getValueString($this->appName, 'catalog_register', '');
        
        $timings['setup'] = (microtime(true) - $setupStart) * 1000;
        
<<<<<<< HEAD
        // Catalog context timing  
        $catalogContextStart = microtime(true);
        
        // Build search query properly - preserve all original parameters
        $searchQuery = $queryParams;
        
        // Get the proper catalog context (use cached version)
        $cacheKey = 'all';
        if (!isset($this->cachedCatalogFilters[$cacheKey])) {
            // Quick catalog context setup without full getCatalogFilters overhead
            $config = [
                'filters' => [
                    'register' => $register,
                    'schema' => $schema
                ]
            ];
            
            try {
                $catalogs = $this->getObjectService()->findAll($config);
                $uniqueRegisters = [];
                $uniqueSchemas = [];
                
                foreach ($catalogs as $catalog) {
                    $catalog = $catalog->jsonSerialize();
                    if (isset($catalog['registers']) && is_array($catalog['registers'])) {
                        $uniqueRegisters = array_merge($uniqueRegisters, $catalog['registers']);
                    }
                    if (isset($catalog['schemas']) && is_array($catalog['schemas'])) {
                        $uniqueSchemas = array_merge($uniqueSchemas, $catalog['schemas']);
                    }
                }
                
                $this->availableRegisters = array_unique($uniqueRegisters);
                $this->availableSchemas = array_unique($uniqueSchemas);
                
                $catalogContext = [
                    'registers' => array_values($this->availableRegisters),
                    'schemas' => array_values($this->availableSchemas),
                ];
                
                $this->cachedCatalogFilters[$cacheKey] = [
                    'result' => $catalogContext,
                    'availableRegisters' => $this->availableRegisters,
                    'availableSchemas' => $this->availableSchemas,
                ];
            } catch (\Exception $e) {
                // Fallback to defaults
                $this->availableRegisters = [$register];
                $this->availableSchemas = [$schema];
                $catalogContext = [
                    'registers' => [$register],
                    'schemas' => [$schema],
                ];
            }
        } else {
            $cached = $this->cachedCatalogFilters[$cacheKey];
            $this->availableRegisters = $cached['availableRegisters'];
            $this->availableSchemas = $cached['availableSchemas'];
            $catalogContext = $cached['result'];
        }
        
        // Set up the search query properly (preserve original logic from searchPublications)
        if (!isset($searchQuery['@self'])) {
            $searchQuery['@self'] = [];
        }
        $searchQuery['@self']['register'] = $catalogContext['registers'];
        $searchQuery['@self']['schema'] = $catalogContext['schemas'];
        $searchQuery['_published'] = true;
        $searchQuery['_includeDeleted'] = false;
        
        // Clean up unwanted parameters
        unset($searchQuery['id'], $searchQuery['_route']);
        
        $timings['catalog_context'] = (microtime(true) - $catalogContextStart) * 1000;
        
        // ObjectService timing
        $objectServiceStart = microtime(true);
        
=======
        // ObjectService timing
        $objectServiceStart = microtime(true);
        
        // Build search query directly for ObjectService
        $searchQuery = $queryParams;
        $searchQuery['@self']['register'] = [$register];
        $searchQuery['@self']['schema'] = [$schema]; 
        $searchQuery['_published'] = true;
        $searchQuery['_includeDeleted'] = false;
        
        // Remove route cleanup
        unset($searchQuery['id'], $searchQuery['_route']);
        
>>>>>>> 2052fb9f
        // Call ObjectService directly - bypass all middleware
        $objectService = $this->getObjectService();
        $result = $objectService->searchObjectsPaginated($searchQuery);
        
        $timings['objectservice'] = (microtime(true) - $objectServiceStart) * 1000;
        
        // Response building timing
        $responseStart = microtime(true);
        
<<<<<<< HEAD
        // Handle virtual field facet processing if needed (before unwrapping)
        $requestedDirectoryFacets = isset($queryParams['_facets']['@self']['directory']);
        $requestedCatalogFacets = isset($queryParams['_facets']['@self']['catalogs']);
        
        if (isset($result['facets']) && ($requestedDirectoryFacets || $requestedCatalogFacets)) {
            // Need to unwrap facets first, then add virtual fields, then the unwrapping logic will handle it consistently
            $facetsForProcessing = $result['facets'];
            if (isset($facetsForProcessing['facets']) && is_array($facetsForProcessing['facets'])) {
                $facetsForProcessing = $facetsForProcessing['facets'];
            }
            $facetsForProcessing = $this->addVirtualFieldFacets($facetsForProcessing, $requestedDirectoryFacets, $requestedCatalogFacets);
            $result['facets'] = $facetsForProcessing;
        }
        
=======
>>>>>>> 2052fb9f
        // Skip filtering for maximum performance if requested
        $skipFiltering = isset($queryParams['_skip_filtering']) && $queryParams['_skip_filtering'] !== 'false';
        
        if ($skipFiltering) {
            $filteredResults = $result['results'] ?? [];
        } else {
            // Filter unwanted properties from results (minimal processing)
            $filteredResults = $this->filterUnwantedProperties($result['results'] ?? []);
        }
        
        // Calculate pagination info
        $totalResults = ($result['total'] ?? 0);
        $totalPages = $limit > 0 ? max(1, ceil($totalResults / $limit)) : 1;
        
        // Build minimal response structure
        $responseData = [
            'results' => $filteredResults,
            'total' => $totalResults,
            'limit' => $limit,
            'offset' => $offset,
            'page' => $page,
            'pages' => $totalPages
        ];
        
        // Add pagination links only if needed
        if ($page < $totalPages) {
            $nextParams = $requestParams;
            $nextParams['_page'] = $page + 1;
            $responseData['next'] = $baseUrl . '?' . http_build_query($nextParams);
        }
        
        if ($page > 1) {
            $prevParams = $requestParams;
            $prevParams['_page'] = $page - 1;
            $responseData['prev'] = $baseUrl . '?' . http_build_query($prevParams);
        }
        
<<<<<<< HEAD
        // Add facets if present (already processed and unwrapped above if needed)
        if (isset($result['facets'])) {
            $facetsData = $result['facets'];
            // Only unwrap if virtual field processing didn't already handle it
            if (!($requestedDirectoryFacets || $requestedCatalogFacets)) {
                // Check if facets are nested and unwrap if needed (same logic as original)
                if (isset($facetsData['facets']) && is_array($facetsData['facets'])) {
                    $facetsData = $facetsData['facets'];
                }
            }
            $responseData['facets'] = $facetsData;
=======
        // Add facets if present (but minimal processing)
        if (isset($result['facets'])) {
            $responseData['facets'] = $result['facets'];
>>>>>>> 2052fb9f
        }
        if (isset($result['facetable'])) {
            $responseData['facetable'] = $result['facetable'];
        }
        
        $timings['response'] = (microtime(true) - $responseStart) * 1000;
        
        // Performance monitoring
        $executionTime = (microtime(true) - $startTime) * 1000;
        $responseData['_performance'] = [
            'execution_time_ms' => round($executionTime, 2),
            'fast_path' => true,
            'ultra_fast_path' => true,
            'include_catalogs' => false,
            'cached_catalogs' => false,
            'bypassed_middleware' => true,
            'skipped_filtering' => $skipFiltering,
<<<<<<< HEAD
            'processed_virtual_facets' => $requestedDirectoryFacets || $requestedCatalogFacets,
            'cached_catalog_filters' => isset($this->cachedCatalogFilters['all']),
=======
>>>>>>> 2052fb9f
            'timings' => $timings,
        ];
        
        return $responseData;
    }

    /**
     * Get local catalog information for adding to publication @self.catalogs property.
     *
     * This method retrieves all local catalogs that are available in the current instance.
     * It returns an array of catalog objects with their basic information.
     *
     * PERFORMANCE OPTIMIZATION: Results are cached to avoid repeated database queries
     * that were adding ~200ms overhead per call. Cache is invalidated on object destruction.
     *
     * @return array Array of catalog objects with id, title, summary, description, etc.
     * @throws ContainerExceptionInterface|NotFoundExceptionInterface
     */
    private function getLocalCatalogs(): array
    {
        // Return cached result if available
        if ($this->cachedLocalCatalogs !== null) {
            return $this->cachedLocalCatalogs;
        }
        try {
            // Get catalog configuration from settings
            $catalogSchema = $this->config->getValueString($this->appName, 'catalog_schema', '');
            $catalogRegister = $this->config->getValueString($this->appName, 'catalog_register', '');

            if (empty($catalogSchema) || empty($catalogRegister)) {
                return [];
            }

            // Setup config for finding catalogs
            $config = [
                'filters' => [
                    'schema' => $catalogSchema,
                    'register' => $catalogRegister,
                ]
            ];

            // Get all catalogs using ObjectService
            $objectService = $this->getObjectService();
            $catalogs = $objectService->findAll($config);

            // Convert catalog objects to arrays and filter for public use
            $catalogArray = [];
            foreach ($catalogs as $catalog) {
                $catalogData = $catalog instanceof \OCP\AppFramework\Db\Entity
                    ? $catalog->jsonSerialize()
                    : $catalog;

                // Extract the relevant catalog information
                $catalogInfo = [
                    'id' => $catalogData['id'] ?? '',
                    'title' => $catalogData['title'] ?? 'Local Catalog',
                    'summary' => $catalogData['summary'] ?? 'Local catalog instance',
                    'description' => $catalogData['description'] ?? null,
                    'organization' => $catalogData['organization'] ?? null,
                    'listed' => $catalogData['listed'] ?? false,
                ];

                // Only include non-empty catalog info
                if (!empty($catalogInfo['id'])) {
                    $catalogArray[] = $catalogInfo;
                }
            }

            // Cache the result before returning
            $this->cachedLocalCatalogs = $catalogArray;
            return $catalogArray;

        } catch (\Exception $e) {
            // If we can't get catalog information, return empty array and cache it
            $this->cachedLocalCatalogs = [];
            return [];
        }
    }

    /**
     * Simple merge function for facets data from multiple sources.
     *
     * @param array $localFacets Facets from local source
     * @param array $federatedFacets Facets from federated sources
     * @return array Merged facets data
     */
    private function mergeFacetsData(array $localFacets, array $federatedFacets): array
    {
        // For now, just return local facets as they're more reliable
        // In the future, we could implement more sophisticated merging
        return !empty($localFacets) ? $localFacets : $federatedFacets;
    }

    /**
     * Simple merge function for facetable metadata from multiple sources.
     *
     * @param array $localFacetable Facetable metadata from local source
     * @param array $federatedFacetable Facetable metadata from federated sources
     * @return array Merged facetable metadata
     */
    private function mergeFacetableData(array $localFacetable, array $federatedFacetable): array
    {
        // Start with local facetable as base
        $mergedFacetable = !empty($localFacetable) ? $localFacetable : $federatedFacetable;

        // Ensure @self section exists
        if (!isset($mergedFacetable['@self'])) {
            $mergedFacetable['@self'] = [];
        }

        // Add directory facet for filtering by catalog source
        // This will be populated dynamically based on available directories
        $mergedFacetable['@self']['directory'] = [
            'type' => 'categorical',
            'description' => 'Directory/catalog source of the publication',
            'facet_types' => ['terms'],
            'has_labels' => true,
            'sample_values' => [
                [
                    'value' => 'local',
                    'label' => 'Local OpenCatalogi',
                    'count' => 1
                ],
                [
                    'value' => 'directory.opencatalogi.nl',
                    'label' => 'OpenCatalogi Directory',
                    'count' => 1
                ],
                [
                    'value' => 'dimpact.commonground.nu',
                    'label' => 'Dimpact',
                    'count' => 1
                ]
            ]
        ];

        // Add catalogs facet for filtering by catalog
        // This will be populated dynamically based on available catalogs
        $mergedFacetable['@self']['catalogs'] = [
            'type' => 'categorical',
            'description' => 'Catalog that contains the publication',
            'facet_types' => ['terms'],
            'has_labels' => true,
            'sample_values' => [
                [
                    'value' => 'default',
                    'label' => 'Default Catalog',
                    'count' => 1
                ],
                [
                    'value' => 'test-catalog',
                    'label' => 'Test Catalog',
                    'count' => 1
                ]
            ]
        ];

        return $mergedFacetable;
    }

    /**
     * Apply ordering to the cumulated dataset from multiple sources
     *
     * This method handles ordering parameters in the format _order[field]=direction
     * and applies them to the merged results from local and federated sources.
     * Since each source may have different ordering, we need to re-sort the combined dataset.
     *
     * @param array $results The merged and deduplicated results to order
     * @param array $queryParams The query parameters containing ordering instructions
     * @return array The ordered results
     */
    private function applyCumulativeOrdering(array $results, array $queryParams): array
    {
        // Extract ordering parameters
        $orderParams = $queryParams['_order'] ?? $queryParams['order'] ?? [];

        if (empty($orderParams) || !is_array($orderParams)) {
            return $results;
        }

        // Convert single field ordering to array format for consistency
        if (!isset($orderParams[0])) {
            $orderParams = [$orderParams];
        }

        // Apply multiple field ordering (PHP's usort is stable for equal values)
        usort($results, function($a, $b) use ($orderParams) {
            foreach ($orderParams as $field => $direction) {
                // Handle both associative array format: ['field' => 'direction']
                // and indexed array format: [0 => ['field' => 'direction']]
                if (is_numeric($field) && is_array($direction)) {
                    // Format: [0 => ['@self.published' => 'DESC']]
                    $fieldName = array_key_first($direction);
                    $sortDirection = strtoupper($direction[$fieldName] ?? 'ASC');
                } else {
                    // Format: ['@self.published' => 'DESC']
                    $fieldName = $field;
                    $sortDirection = strtoupper($direction ?? 'ASC');
                }

                // Extract values for comparison
                $valueA = $this->extractFieldValue($a, $fieldName);
                $valueB = $this->extractFieldValue($b, $fieldName);

                // Compare values
                $comparison = $this->compareValues($valueA, $valueB);

                if ($comparison !== 0) {
                    // Return result based on sort direction
                    return $sortDirection === 'DESC' ? -$comparison : $comparison;
                }

                // If values are equal, continue to next sort field
            }

            return 0; // All compared fields are equal
        });

        return $results;
    }

    /**
     * Extract field value from a result object using dot notation
     *
     * Supports nested field access like '@self.published' or 'data.title'
     *
     * @param array $result The result object to extract value from
     * @param string $fieldPath The field path in dot notation
     * @return mixed The extracted value or null if not found
     */
    private function extractFieldValue(array $result, string $fieldPath)
    {
        $parts = explode('.', $fieldPath);
        $value = $result;

        foreach ($parts as $part) {
            if (!is_array($value) || !isset($value[$part])) {
                return null;
            }
            $value = $value[$part];
        }

        return $value;
    }

    /**
     * Compare two values for sorting
     *
     * Handles different data types appropriately for sorting
     *
     * @param mixed $a First value
     * @param mixed $b Second value
     * @return int -1, 0, or 1 for less than, equal, or greater than
     */
    private function compareValues($a, $b): int
    {
        // Handle null values
        if ($a === null && $b === null) return 0;
        if ($a === null) return -1;
        if ($b === null) return 1;

        // Handle date strings
        if (is_string($a) && is_string($b)) {
            $dateA = strtotime($a);
            $dateB = strtotime($b);

            if ($dateA !== false && $dateB !== false) {
                return $dateA <=> $dateB;
            }
        }

        // Handle numeric values
        if (is_numeric($a) && is_numeric($b)) {
            return $a <=> $b;
        }

        // Handle string comparison
        return strcmp((string)$a, (string)$b);
    }

    /**
     * Get a single publication with optional federation support
     *
     * This method searches for a publication in the local catalog first,
     * and optionally in federated catalogs if _aggregate parameter is not
     * set to false and the publication is not found locally.
     *
     * @param string $id The ID of the publication to retrieve
     * @param array $queryParams Query parameters including aggregation settings
     * @return array Response data containing the publication or error information
     * @throws ContainerExceptionInterface|NotFoundExceptionInterface
     */
    public function getFederatedPublication(string $id, array $queryParams = []): array
    {
        // Try to get the publication locally first
        $localResponse = $this->show(id: $id);
        $localData = json_decode($localResponse->render(), true);

        // If found locally, return it (unless we want to also search federally for additional data)
        if ($localResponse->getStatus() === 200 && !empty($localData)) {
            // Check if aggregation is enabled for enrichment
            $aggregate = $queryParams['_aggregate'] ?? 'true';
            $shouldAggregate = $aggregate !== 'false' && $aggregate !== '0';

            if (!$shouldAggregate) {
                return [
                    'success' => true,
                    'data' => $localData,
                    'status' => 200
                ];
            }

            // Add local catalog information to @self.catalogs for local publications
            // @todo This adds ~200ms overhead - consider making optional via query parameter
            if (isset($localData['@self']) && is_array($localData['@self'])) {
                $localCatalogs = $this->getLocalCatalogs();
                if (!empty($localCatalogs)) {
                    $localData['@self']['catalogs'] = $localCatalogs;
                }
            }

            return [
                'success' => true,
                'data' => $localData,
                'status' => 200
            ];
        }

        // Check if aggregation is enabled for federation search
        $aggregate = $queryParams['_aggregate'] ?? 'true';
        $shouldAggregate = $aggregate !== 'false' && $aggregate !== '0';

        // If aggregation is disabled and not found locally, return 404
        if (!$shouldAggregate) {
            return [
                'success' => false,
                'error' => 'Publication not found',
                'status' => 404
            ];
        }

        try {
            // Search in federated catalogs
            $guzzleConfig = [];

            // Allow timeout configuration via query parameter
            if (isset($queryParams['timeout'])) {
                $timeout = (int) $queryParams['timeout'];
                if ($timeout > 0 && $timeout <= 120) { // Max 2 minutes
                    $guzzleConfig['timeout'] = $timeout;
                }
            }

            // Allow connect timeout configuration via query parameter
            if (isset($queryParams['connect_timeout'])) {
                $connectTimeout = (int) $queryParams['connect_timeout'];
                if ($connectTimeout > 0 && $connectTimeout <= 30) { // Max 30 seconds
                    $guzzleConfig['connect_timeout'] = $connectTimeout;
                }
            }

            // Pass through current query parameters (DirectoryService will handle _aggregate and _extend)
            $guzzleConfig['query_params'] = $queryParams;

            // Get publication from directory service
            $federatedResult = $this->directoryService->getPublication($id, $guzzleConfig);

            if (!empty($federatedResult) && isset($federatedResult['result'])) {
                // Merge the result with source information
                $responseData = $federatedResult['result'];
                $responseData['sources'] = $federatedResult['source'] ?? [];

                return [
                    'success' => true,
                    'data' => $responseData,
                    'status' => 200
                ];
            }

            // Not found in federated catalogs either, return 404
            return [
                'success' => false,
                'error' => 'Publication not found',
                'status' => 404
            ];

        } catch (\Exception $e) {
            // If federation search fails, return the original local response (likely 404)
            return [
                'success' => false,
                'error' => 'Publication not found',
                'status' => 404
            ];
        }
    }

    /**
     * Get publications that use this publication with federation support
     *
     * This method returns all objects that reference (use) this publication. B -> A means that B (Another object) references A (This publication).
     * When aggregation is enabled, it also searches federated catalogs.
     *
     * @param string $id The ID of the publication to retrieve uses for
     * @param array $queryParams Query parameters including aggregation settings
     * @return array Response data containing the referenced objects
     * @throws ContainerExceptionInterface|NotFoundExceptionInterface
     */
    public function getFederatedUsed(string $id, array $queryParams = []): array
    {
        // Check if aggregation is enabled (default: true, unless explicitly set to false)
        $aggregate = $queryParams['_aggregate'] ?? 'true';
        $shouldAggregate = $aggregate !== 'false' && $aggregate !== '0';

        // Get local results first
        $localResponse = $this->used(id: $id);
        $localData = json_decode($localResponse->render(), true);

        // If aggregation is disabled, return only local results
        if (!$shouldAggregate) {
            return [
                'success' => true,
                'data' => $localData,
                'status' => 200
            ];
        }

        try {
            // Get optional Guzzle configuration from query parameters
            $guzzleConfig = [];

            // Allow timeout configuration via query parameter
            if (isset($queryParams['timeout'])) {
                $timeout = (int) $queryParams['timeout'];
                if ($timeout > 0 && $timeout <= 120) { // Max 2 minutes
                    $guzzleConfig['timeout'] = $timeout;
                }
            }

            // Allow connect timeout configuration via query parameter
            if (isset($queryParams['connect_timeout'])) {
                $connectTimeout = (int) $queryParams['connect_timeout'];
                if ($connectTimeout > 0 && $connectTimeout <= 30) { // Max 30 seconds
                    $guzzleConfig['connect_timeout'] = $connectTimeout;
                }
            }

            // Pass through current query parameters (DirectoryService will handle _aggregate and _extend)
            $guzzleConfig['query_params'] = $queryParams;

            // Get federated results from directory service
            $federatedResults = $this->directoryService->getUsed($id, $guzzleConfig);

            // Merge local and federated results
            $mergedResults = [
                'results' => array_merge(
                    $localData['results'] ?? [],
                    $federatedResults['results'] ?? []
                ),
                'sources' => array_merge(
                    ['local' => 'Local OpenCatalogi instance'],
                    $federatedResults['sources'] ?? []
                )
            ];

            return [
                'success' => true,
                'data' => $mergedResults,
                'status' => 200
            ];

        } catch (\Exception $e) {
            // If federation fails, return local results
            return [
                'success' => true,
                'data' => $localData,
                'status' => 200
            ];
        }
    }

    /**
     * Get publications that this publication uses with federation support
     *
     * This method returns all objects that this publication uses/references. A -> B means that A (This publication) references B (Another object).
     * When aggregation is enabled, it also searches federated catalogs.
     *
     * @param string $id The ID of the publication to retrieve relations for
     * @param array $queryParams Query parameters including aggregation settings
     * @return array Response data containing the related objects
     * @throws ContainerExceptionInterface|NotFoundExceptionInterface
     */
    public function getFederatedUses(string $id, array $queryParams = []): array
    {
        // Check if aggregation is enabled (default: true, unless explicitly set to false)
        $aggregate = $queryParams['_aggregate'] ?? 'true';
        $shouldAggregate = $aggregate !== 'false' && $aggregate !== '0';

        // Get local results first
        $localResponse = $this->uses(id: $id);
        $localData = json_decode($localResponse->render(), true);

        // If aggregation is disabled, return only local results
        if (!$shouldAggregate) {
            return [
                'success' => true,
                'data' => $localData,
                'status' => 200
            ];
        }

        try {
            // Get optional Guzzle configuration from query parameters
            $guzzleConfig = [];

            // Allow timeout configuration via query parameter
            if (isset($queryParams['timeout'])) {
                $timeout = (int) $queryParams['timeout'];
                if ($timeout > 0 && $timeout <= 120) { // Max 2 minutes
                    $guzzleConfig['timeout'] = $timeout;
                }
            }

            // Allow connect timeout configuration via query parameter
            if (isset($queryParams['connect_timeout'])) {
                $connectTimeout = (int) $queryParams['connect_timeout'];
                if ($connectTimeout > 0 && $connectTimeout <= 30) { // Max 30 seconds
                    $guzzleConfig['connect_timeout'] = $connectTimeout;
                }
            }

            // Pass through current query parameters (DirectoryService will handle _aggregate and _extend)
            $guzzleConfig['query_params'] = $queryParams;

            // Note: For 'uses' we don't have a specific DirectoryService method yet
            // This would need to be implemented similar to getUsed() if needed
            // For now, return local results only
            return [
                'success' => true,
                'data' => $localData,
                'status' => 200
            ];

        } catch (\Exception $e) {
            // If federation fails, return local results
            return [
                'success' => true,
                'data' => $localData,
                'status' => 200
            ];
        }
    }

}//end class<|MERGE_RESOLUTION|>--- conflicted
+++ resolved
@@ -1427,11 +1427,8 @@
      */
     private function getLocalPublicationsUltraFast(array $queryParams, array $requestParams, string $baseUrl, float $startTime): array
     {
-<<<<<<< HEAD
-        $timings = ['setup' => 0, 'catalog_context' => 0, 'objectservice' => 0, 'response' => 0];
-=======
+
         $timings = ['setup' => 0, 'objectservice' => 0, 'response' => 0];
->>>>>>> 2052fb9f
         
         // Setup timing
         $setupStart = microtime(true);
@@ -1447,7 +1444,6 @@
         
         $timings['setup'] = (microtime(true) - $setupStart) * 1000;
         
-<<<<<<< HEAD
         // Catalog context timing  
         $catalogContextStart = microtime(true);
         
@@ -1526,21 +1522,7 @@
         // ObjectService timing
         $objectServiceStart = microtime(true);
         
-=======
-        // ObjectService timing
-        $objectServiceStart = microtime(true);
-        
-        // Build search query directly for ObjectService
-        $searchQuery = $queryParams;
-        $searchQuery['@self']['register'] = [$register];
-        $searchQuery['@self']['schema'] = [$schema]; 
-        $searchQuery['_published'] = true;
-        $searchQuery['_includeDeleted'] = false;
-        
-        // Remove route cleanup
-        unset($searchQuery['id'], $searchQuery['_route']);
-        
->>>>>>> 2052fb9f
+
         // Call ObjectService directly - bypass all middleware
         $objectService = $this->getObjectService();
         $result = $objectService->searchObjectsPaginated($searchQuery);
@@ -1550,7 +1532,7 @@
         // Response building timing
         $responseStart = microtime(true);
         
-<<<<<<< HEAD
+
         // Handle virtual field facet processing if needed (before unwrapping)
         $requestedDirectoryFacets = isset($queryParams['_facets']['@self']['directory']);
         $requestedCatalogFacets = isset($queryParams['_facets']['@self']['catalogs']);
@@ -1565,8 +1547,7 @@
             $result['facets'] = $facetsForProcessing;
         }
         
-=======
->>>>>>> 2052fb9f
+
         // Skip filtering for maximum performance if requested
         $skipFiltering = isset($queryParams['_skip_filtering']) && $queryParams['_skip_filtering'] !== 'false';
         
@@ -1604,7 +1585,6 @@
             $responseData['prev'] = $baseUrl . '?' . http_build_query($prevParams);
         }
         
-<<<<<<< HEAD
         // Add facets if present (already processed and unwrapped above if needed)
         if (isset($result['facets'])) {
             $facetsData = $result['facets'];
@@ -1616,11 +1596,7 @@
                 }
             }
             $responseData['facets'] = $facetsData;
-=======
-        // Add facets if present (but minimal processing)
-        if (isset($result['facets'])) {
-            $responseData['facets'] = $result['facets'];
->>>>>>> 2052fb9f
+
         }
         if (isset($result['facetable'])) {
             $responseData['facetable'] = $result['facetable'];
@@ -1638,11 +1614,9 @@
             'cached_catalogs' => false,
             'bypassed_middleware' => true,
             'skipped_filtering' => $skipFiltering,
-<<<<<<< HEAD
             'processed_virtual_facets' => $requestedDirectoryFacets || $requestedCatalogFacets,
             'cached_catalog_filters' => isset($this->cachedCatalogFilters['all']),
-=======
->>>>>>> 2052fb9f
+
             'timings' => $timings,
         ];
         
