--- conflicted
+++ resolved
@@ -9,11 +9,7 @@
 			<Catalogi v-if="navigationStore.selected === 'catalogi'" />
 			<Organisations v-if="navigationStore.selected === 'organisations'" />
 			<Themes v-if="navigationStore.selected === 'themes'" />
-<<<<<<< HEAD
-			<Dashboard v-if="navigationStore.selected === 'dashboard'"/>
-=======
 			<Dashboard v-if="navigationStore.selected === 'dashboard'" />
->>>>>>> 2278a800
 			<Directory v-if="navigationStore.selected === 'directory'" />
 			<Publications v-if="navigationStore.selected === 'publication'" />
 			<Matadata v-if="navigationStore.selected === 'metaData'" />
