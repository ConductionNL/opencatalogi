import { SafeParseReturnType, z } from 'zod'
import { TMetadata } from './metadata.types'
<<<<<<< HEAD
import { SafeParseReturnType, z } from 'zod'
=======
>>>>>>> 005d3b12

export class Metadata implements TMetadata {

	public id: string
	public title: string
	public description: string
	public version: string
	public required: string[]
	public properties: Record<string, {
        title: string
        description: string
        type: 'string' | 'number' | 'integer' | 'object' | 'array' | 'boolean' | 'dictionary'
        format: 'date' | 'time' | 'duration' | 'date-time' | 'url' | 'uri' | 'uuid' | 'email' | 'idn-email' | 'hostname' | 'idn-hostname' | 'ipv4' | 'ipv6' | 'uri-reference' | 'iri' | 'iri-reference' | 'uri-template' | 'json-pointer' | 'regex' | 'binary' | 'byte' | 'password' | 'rsin' | 'kvk' | 'bsn' | 'oidn' | 'telephone'
        pattern: number
        default: string
        behavior: string
        required: boolean
        deprecated: boolean
        minLength: number
        maxLength: number
        example: string
        minimum: number
        maximum: number
        multipleOf: number
        exclusiveMin: boolean
        exclusiveMax: boolean
        minItems: number
        maxItems: number
    }>

	public archive: {
        valuation: 'b' | 'v' | 'n'
        class: 1 | 2 | 3 | 4 | 5
    }

	constructor(data: TMetadata) {
		this.hydrate(data)
	}

	/* istanbul ignore next */ // Jest does not recognize the code coverage of these 2 methods
	private hydrate(data: TMetadata) {
		this.id = data?.id?.toString() || ''
		this.title = data?.title || ''
		this.description = data?.description || ''
		this.version = data?.version || ''
		this.required = data?.required || []
		// backend (PHP) doesn't know objects so it will return an array if empty
		this.properties = (!Array.isArray(data?.properties) && data?.properties) || {}
		this.archive = (!Array.isArray(data?.archive) && data?.archive) || {
			valuation: 'n',
			class: 1,
		}
	}

	/* istanbul ignore next */
	public validate(): SafeParseReturnType<TMetadata, unknown> {
		// https://conduction.stoplight.io/docs/open-catalogi/5og7tj13bkzj5-create-metadata
		const propertiesDataSchema = z.object({
			title: z.string().min(1),
			description: z.string(),
			type: z.enum(['string', 'number', 'integer', 'object', 'array', 'boolean', 'dictionary']),
			format: z.enum(['date', 'time', 'duration', 'date-time', 'url', 'uri', 'uuid', 'email', 'idn-email', 'hostname', 'idn-hostname', 'ipv4', 'ipv6', 'uri-reference', 'iri', 'iri-reference', 'uri-template', 'json-pointer', 'regex', 'binary', 'byte', 'password', 'rsin', 'kvk', 'bsn', 'oidn', 'telephone'])
				.or(z.literal('')),
			pattern: z.number(),
			default: z.string(),
			behavior: z.string(),
			required: z.boolean(),
			deprecated: z.boolean(),
			minLength: z.number(),
			maxLength: z.number(),
			example: z.string(),
			minimum: z.number(),
			maximum: z.number(),
			multipleOf: z.number(),
			exclusiveMin: z.boolean(),
			exclusiveMax: z.boolean(),
			minItems: z.number(),
			maxItems: z.number(),
		})

		const schema = z.object({
			title: z.string().min(1), // .min(1) on a string functionally works the same as a nonEmpty check (SHOULD NOT BE COMBINED WITH .OPTIONAL())
			description: z.string(),
			version: z.string(),
			required: z.string().array(),
			properties: z.record(propertiesDataSchema), // z.record allows for any amount of any keys, with specific type for value validation
			archive: z.object({
				valuation: z.enum(['b', 'v', 'n']),
				class: z.number().refine((data: number) => {
					return [1, 2, 3, 4, 5].includes(data)
				}),
			}),
		})

		const result = schema.safeParse({
			...this,
		})

		return result
	}

}<|MERGE_RESOLUTION|>--- conflicted
+++ resolved
@@ -1,9 +1,5 @@
 import { SafeParseReturnType, z } from 'zod'
 import { TMetadata } from './metadata.types'
-<<<<<<< HEAD
-import { SafeParseReturnType, z } from 'zod'
-=======
->>>>>>> 005d3b12
 
 export class Metadata implements TMetadata {
 
