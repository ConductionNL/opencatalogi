<?php

namespace OCA\OpenCatalogi\Db;

use OCA\OpenCatalogi\Db\Publication;
use OCP\AppFramework\Db\Entity;
use OCP\AppFramework\Db\QBMapper;
use OCP\DB\QueryBuilder\IQueryBuilder;
use OCP\IDBConnection;

class PublicationMapper extends QBMapper
{
	public function __construct(IDBConnection $db)
	{
		parent::__construct($db, 'publications');
	}

	public function find(int $id): Publication
	{
		$qb = $this->db->getQueryBuilder();

		$qb->select('*')
			->from('publications')
			->where(
				$qb->expr()->eq('id', $qb->createNamedParameter($id, IQueryBuilder::PARAM_INT))
			);

		return $this->findEntity(query: $qb);
	}

<<<<<<< HEAD
	private function parseComplexFilter(IQueryBuilder $queryBuilder, array $filter, string $name): IQueryBuilder
	{
		foreach($filter as $key => $value) {
			switch($key) {
				case '>=':
				case 'after':
					$queryBuilder->andWhere($queryBuilder->expr()->gte($name, $queryBuilder->createNamedParameter($value)));
					break;
				case '>':
				case 'strictly_after':
					$queryBuilder->andWhere($queryBuilder->expr()->gt($name, $queryBuilder->createNamedParameter($value)));
					break;
				case '<=':
				case 'before':
					$queryBuilder->andWhere($queryBuilder->expr()->lte($name, $queryBuilder->createNamedParameter($value)));
					break;
				case '<':
				case 'strictly_before':
					$queryBuilder->andWhere($queryBuilder->expr()->lt($name, $queryBuilder->createNamedParameter($value)));
					break;
				default:
					$queryBuilder->andWhere($queryBuilder->expr()->eq($name, $queryBuilder->createNamedParameter($filter)));
			}
		}

		return $queryBuilder;
	}

	private function addFilters(IQueryBuilder $queryBuilder, array $filters): IQueryBuilder
	{
		foreach($filters as $key => $filter) {
			if(is_array($filter) === false) {
				$queryBuilder->andWhere($queryBuilder->expr()->eq($filter, $queryBuilder->createNamedParameter($filter)));
				continue;
			}

			$queryBuilder = $this->parseComplexFilter(queryBuilder: $queryBuilder, filter: $filter, name: $key);
		}

		return $queryBuilder;
	}

	public function count(?array $filters = [], ?array $searchConditions = [], ?array $searchParams = []): int
	{


		$qb = $this->db->getQueryBuilder();

		$qb->selectAlias($qb->createFunction('COUNT(*)'), 'count')
			->from('publications');


		$qb = $this->addFilters(queryBuilder: $qb, filters: $filters);


		if (!empty($searchConditions)) {
			$qb->andWhere('(' . implode(' OR ', $searchConditions) . ')');
			foreach ($searchParams as $param => $value) {
				$qb->setParameter($param, $value);
			}
		}

		$cursor = $qb->execute();
		$row = $cursor->fetch();
		$cursor->closeCursor();

		return $row['count'];
	}

	public function findAll(?int $limit = null, ?int $offset = null, ?array $filters = [], ?array $searchConditions = [], ?array $searchParams = []): array
	{
=======
	public function findAll(
		?int $limit = null,
		?int $offset = null,
		?array $filters = [],
		?array $searchConditions = [],
		?array $searchParams = [],
    	?array $sort = []
	): array {
>>>>>>> 713f0cbc
		$qb = $this->db->getQueryBuilder();

		$qb->select('*')
			->from('publications')
			->setMaxResults($limit)
			->setFirstResult($offset);

<<<<<<< HEAD
		$qb = $this->addFilters(queryBuilder: $qb, filters: $filters);
=======
        foreach($filters as $filter => $value) {
			if ($value === 'IS NOT NULL') {
				$qb->andWhere($qb->expr()->isNotNull($filter));
			} elseif ($value === 'IS NULL') {
				$qb->andWhere($qb->expr()->isNull($filter));
			} else {
				$qb->andWhere($qb->expr()->eq($filter, $qb->createNamedParameter($value)));
			}
        }
>>>>>>> 713f0cbc

        if (empty($searchConditions) === false) {
            $qb->andWhere('(' . implode(' OR ', $searchConditions) . ')');
            foreach ($searchParams as $param => $value) {
                $qb->setParameter($param, $value);
            }
        }

		if (empty($sort) === false) {
			foreach ($sort as $field => $direction) {
				$direction = strtoupper($direction) === 'DESC' ? 'DESC' : 'ASC';
				$qb->addOrderBy($field, $direction);
			}
		}
		
		return $this->findEntities(query: $qb);
	}

	public function createFromArray(array $object): Publication
	{
		$publication = new Publication();
		$publication->hydrate(object: $object);

//		var_dump($publication->getTitle());

		return $this->insert(entity: $publication);
	}

	public function updateFromArray(int $id, array $object): Publication
	{
		$publication = $this->find(id: $id);
		$publication->hydrate(object: $object);

		return $this->update($publication);
	}
}<|MERGE_RESOLUTION|>--- conflicted
+++ resolved
@@ -28,7 +28,6 @@
 		return $this->findEntity(query: $qb);
 	}
 
-<<<<<<< HEAD
 	private function parseComplexFilter(IQueryBuilder $queryBuilder, array $filter, string $name): IQueryBuilder
 	{
 		foreach($filter as $key => $value) {
@@ -100,16 +99,6 @@
 
 	public function findAll(?int $limit = null, ?int $offset = null, ?array $filters = [], ?array $searchConditions = [], ?array $searchParams = []): array
 	{
-=======
-	public function findAll(
-		?int $limit = null,
-		?int $offset = null,
-		?array $filters = [],
-		?array $searchConditions = [],
-		?array $searchParams = [],
-    	?array $sort = []
-	): array {
->>>>>>> 713f0cbc
 		$qb = $this->db->getQueryBuilder();
 
 		$qb->select('*')
@@ -117,19 +106,7 @@
 			->setMaxResults($limit)
 			->setFirstResult($offset);
 
-<<<<<<< HEAD
 		$qb = $this->addFilters(queryBuilder: $qb, filters: $filters);
-=======
-        foreach($filters as $filter => $value) {
-			if ($value === 'IS NOT NULL') {
-				$qb->andWhere($qb->expr()->isNotNull($filter));
-			} elseif ($value === 'IS NULL') {
-				$qb->andWhere($qb->expr()->isNull($filter));
-			} else {
-				$qb->andWhere($qb->expr()->eq($filter, $qb->createNamedParameter($value)));
-			}
-        }
->>>>>>> 713f0cbc
 
         if (empty($searchConditions) === false) {
             $qb->andWhere('(' . implode(' OR ', $searchConditions) . ')');
