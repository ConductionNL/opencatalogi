--- conflicted
+++ resolved
@@ -1,4 +1,3 @@
-<<<<<<< HEAD
 # Open Catalogi
 
 ## Documentatie
@@ -24,30 +23,9 @@
 
 # Vue
 Voor de project gebruiken we vue 2.7
-=======
-# Open Catalog
-
-## Documentatie
-
-- [Icons](https://pictogrammers.com/library/mdi/)
-- [Layout](https://docs.nextcloud.com/server/latest/developer_manual/design/layout.html)
-- [Componenten](https://nextcloud-vue-components.netlify.app/)
-- [Developing on wsl with visual studio](https://code.visualstudio.com/docs/remote/wsl)
-
-## Onze favo dev omgeving
-
-- https://marketplace.visualstudio.com/items?itemName=ms-vscode-remote.remote-wsl
-- https://marketplace.visualstudio.com/items?itemName=Vue.volar
-
-# Frontend veranderen
-Om de frontend te veranderen verander je de content in de .vue bestanden.
-Elke keer als je iets hebt gewijzigd in en .vue bestand dan moet je `npm run dev` draaien. Een makkelijkere manier om dit bij te houden is `npm run watch` dit commando kijkt naar veranderingen in de .vue bestanden en zet dit meteen door.
-Je moet wel elke keer als je iets veranderd verversen
-
 ## De repository draaien
 ### Quick start
 Deze repository bevat een quick start docker compose file. Deze docker compose file bevat een init-container die ervoor zorgt dat de applicatie in één keer kan worden gestart. Om deze te gebruiken is [docker](https://docker.com) vereist. Als docker is geïnstalleerd kan de applicatie worden gestart door in deze map het commando `docker compose up` te draaien.
 Wanneer de nextcloud container aangeeft ready te zijn (`[core:notice] [pid 1] AH00094: Command line: 'apache2 -D FOREGROUND'`), kan deze benaderd worden via http://localhost:8080. Na inloggen (er komt eerst een scherm om een account aan te maken) kan in het rechtermenu de app aangezet worden onder het gebruikersmenu en dan 'apps' -> 'jouw apps' -> opencatalogi -> inschakelen.
 
-Daarna kan de opencatalogi-app worden geopend via het hoofdmenu, en bij instellingen -> configuratie moeten dan worden ingevuld: een MongoDB API met sleutel en clusternaam, en voor het activeren van het zoekendpoint een elasticsearch met API key en index.
->>>>>>> 78aff5c0
+Daarna kan de opencatalogi-app worden geopend via het hoofdmenu, en bij instellingen -> configuratie moeten dan worden ingevuld: een MongoDB API met sleutel en clusternaam, en voor het activeren van het zoekendpoint een elasticsearch met API key en index.