import { SafeParseReturnType, z } from 'zod'
import { TMenu, TMenuItem } from './menu.types'

/**
 * Menu class representing a navigation menu entity with validation
 * Implements the TMenu interface for type safety
 */
export class Menu implements TMenu {

	public id: string
	public uuid: string
	public title: string
	public position: number
	public items: TMenuItem[] // Array of menu items
	public createdAt: string
	public updatedAt: string

	/**
	 * Creates a new Menu instance
	 * @param data Initial menu data conforming to TMenu interface
	 */
	constructor(data: TMenu) {
		this.hydrate(data)
	}

	/* istanbul ignore next */ // Jest does not recognize the code coverage of these 2 methods
	/**
	 * Hydrates the menu object with provided data
	 * @param {TMenu} data Menu data to populate the instance
	 */
	private hydrate(data: TMenu) {
		const items = (data?.items || []).map((item) => ({
			...item,
			// Don't add ID - let the backend handle ID generation for new items
		}))

		this.id = data?.id?.toString() || ''
		this.uuid = data?.uuid || ''
		this.title = data?.title || ''
		this.position = data?.position || 0
		this.items = items
		this.createdAt = data?.createdAt || ''
		this.updatedAt = data?.updatedAt || ''
	}

	/* istanbul ignore next */
	/**
	 * Validates the menu data against a schema
	 * @return {SafeParseReturnType<TMenu, unknown>} SafeParseReturnType containing validation result
	 */
	public validate(): SafeParseReturnType<TMenu, unknown> {
		// Schema validation for menu data
		const schema = z.object({
			title: z.string().min(1, 'title is verplicht'),
			position: z.number().min(0, 'positie moet 0 of hoger zijn'),
			items: z.array(z.object({
<<<<<<< HEAD
=======
				id: z.string().optional(),
				order: z.number().min(0, 'order moet 0 of hoger zijn'),
>>>>>>> 1e46e09a
				name: z.string().min(1, 'name is verplicht'),
				slug: z.string().min(1, 'slug is verplicht'),
				link: z.string().optional(),
				description: z.string().optional(),
				icon: z.string().optional(),
				groups: z.array(z.string()).optional(),
				hideAfterInlog: z.boolean().optional(),
				items: z.array(z.object({
<<<<<<< HEAD
=======
					id: z.string().optional(),
					order: z.number().min(0, 'order moet 0 of hoger zijn'),
>>>>>>> 1e46e09a
					name: z.string().min(1, 'name is verplicht'),
					slug: z.string().min(1, 'slug is verplicht'),
					link: z.string().optional(),
					description: z.string().optional(),
					icon: z.string().optional(),
					groups: z.array(z.string()).optional(),
					hideAfterInlog: z.boolean().optional(),
				})),
			})), // At least '[]'
		})

		const result = schema.safeParse({
			...this,
		})

		return result
	}

}<|MERGE_RESOLUTION|>--- conflicted
+++ resolved
@@ -54,11 +54,8 @@
 			title: z.string().min(1, 'title is verplicht'),
 			position: z.number().min(0, 'positie moet 0 of hoger zijn'),
 			items: z.array(z.object({
-<<<<<<< HEAD
-=======
 				id: z.string().optional(),
 				order: z.number().min(0, 'order moet 0 of hoger zijn'),
->>>>>>> 1e46e09a
 				name: z.string().min(1, 'name is verplicht'),
 				slug: z.string().min(1, 'slug is verplicht'),
 				link: z.string().optional(),
@@ -67,11 +64,8 @@
 				groups: z.array(z.string()).optional(),
 				hideAfterInlog: z.boolean().optional(),
 				items: z.array(z.object({
-<<<<<<< HEAD
-=======
 					id: z.string().optional(),
 					order: z.number().min(0, 'order moet 0 of hoger zijn'),
->>>>>>> 1e46e09a
 					name: z.string().min(1, 'name is verplicht'),
 					slug: z.string().min(1, 'slug is verplicht'),
 					link: z.string().optional(),
