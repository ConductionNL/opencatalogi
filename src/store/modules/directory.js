--- conflicted
+++ resolved
@@ -10,13 +10,8 @@
 		}),
 		actions: {
 			setListingItem(listingItem) {
-<<<<<<< HEAD
-				this.listingItem = listingItem ? new Listing(listingItem) : false
-				console.log('Active directory item set to ' + listingItem && listingItem.id)
-=======
 				this.listingItem = listingItem && new Listing(listingItem)
 				console.log('Active directory item set to ' + listingItem.id)
->>>>>>> ffe9737d
 			},
 			setListingList(listingList) {
 				this.listingList = listingList.map(
