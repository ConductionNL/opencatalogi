/* eslint-disable no-console */
import { createPinia, setActivePinia } from 'pinia'
import { Configuration, mockConfiguration } from '../../entities/index.js'
import { useConfigurationStore } from './configuration.js'

describe(
<<<<<<< HEAD
    'Configuration Store', () => {
        beforeEach(
        () => {
                setActivePinia(createPinia())
            }
    )

    it(
        'sets configuration item correctly', () => {
        const store = useConfigurationStore()
=======
	'Configuration Store', () => {
		beforeEach(
			() => {
				setActivePinia(createPinia())
			},
		)

		it(
			'sets configuration item correctly', () => {
				const store = useConfigurationStore()
>>>>>>> 40ed3f86

				store.setConfigurationItem(mockConfiguration()[0])

				expect(store.configurationItem).toBeInstanceOf(Configuration)
				expect(store.configurationItem).toEqual(mockConfiguration()[0])
				expect(store.configurationItem.validate().success).toBe(true)

				store.setConfigurationItem(mockConfiguration()[1])

				expect(store.configurationItem).toBeInstanceOf(Configuration)
				expect(store.configurationItem).toEqual(mockConfiguration()[1])
				expect(store.configurationItem.validate().success).toBe(true)

				store.setConfigurationItem(mockConfiguration()[2])

				expect(store.configurationItem).toBeInstanceOf(Configuration)
				expect(store.configurationItem).toEqual(mockConfiguration()[2])
				expect(store.configurationItem.validate().success).toBe(false)
			},
		)
	},
)<|MERGE_RESOLUTION|>--- conflicted
+++ resolved
@@ -4,18 +4,6 @@
 import { useConfigurationStore } from './configuration.js'
 
 describe(
-<<<<<<< HEAD
-    'Configuration Store', () => {
-        beforeEach(
-        () => {
-                setActivePinia(createPinia())
-            }
-    )
-
-    it(
-        'sets configuration item correctly', () => {
-        const store = useConfigurationStore()
-=======
 	'Configuration Store', () => {
 		beforeEach(
 			() => {
@@ -26,7 +14,6 @@
 		it(
 			'sets configuration item correctly', () => {
 				const store = useConfigurationStore()
->>>>>>> 40ed3f86
 
 				store.setConfigurationItem(mockConfiguration()[0])
 
