<?php

return [
	'resources' => [
		'metadata' => ['url' => '/api/metadata'],
		'publications' => ['url' => '/api/publications'],
		'organisations' => ['url' => '/api/organisations'],
		'themes' => ['url' => '/api/themes'],
		'attachments' => ['url' => '/api/attachments'],
		'catalogi' => ['url' => '/api/catalogi'],
		'directory' => ['url' => '/api/directory']
	],
	'routes' => [
		['name' => 'dashboard#index', 'url' => '/index', 'verb' => 'GET'],
		['name' => 'dashboard#page', 'url' => '/', 'verb' => 'GET'],
<<<<<<< HEAD
		//['name' => 'publications#attachments', 'url' => '/api/publications/{id}/attachments', 'verb' => 'GET'],
		//['name' => 'publications#attachmentsInternal', 'url' => '/api/publications/{id}/attachments/internal', 'verb' => 'GET'],
		//['name' => 'publications#download', 'url' => '/api/publications/{id}/download', 'verb' => 'GET'],
		//['name' => 'directory#synchronise', 'url' => '/api/directory/{id}/sync', 'verb' => 'GET'],
		['name' => 'settings#index', 'url' => '/configuration', 'verb' => 'GET'],
		['name' => 'settings#create', 'url' => '/configuration', 'verb' => 'POST'],
		// Search (external) endpoints
=======
		['name' => 'publications#attachments', 'url' => '/api/publications/{id}/attachments', 'verb' => 'GET'],
		['name' => 'publications#download', 'url' => '/api/publications/{id}/download', 'verb' => 'GET'],
		['name' => 'directory#synchronise', 'url' => '/api/directory/{id}/sync', 'verb' => 'GET'],
		// Search (external) endpoints		
>>>>>>> 60c2d15f
		['name' => 'search#preflighted_cors', 'url' => '/api/search/{path}', 'verb' => 'OPTIONS', 'requirements' => ['path' => '.+']],
		['name' => 'search#publications', 'url' => '/api/search', 'verb' => 'GET'],
		['name' => 'search#publication', 'url' => '/api/search/publication/{publicationId}', 'verb' => 'GET', 'requirements' => ['publicationId' => '\d+']],
		['name' => 'search#attachments', 'url' => '/api/search/publication/{publicationId}/attachments', 'verb' => 'GET', 'requirements' => ['publicationId' => '\d+']],
		['name' => 'search#theme', 'url' => '/api/search/themes', 'verb' => 'GET'],
		['name' => 'search#themes', 'url' => '/api/search/themes/{themeId}', 'verb' => 'GET', 'requirements' => ['themeId' => '\d+']]
	]
];<|MERGE_RESOLUTION|>--- conflicted
+++ resolved
@@ -13,20 +13,11 @@
 	'routes' => [
 		['name' => 'dashboard#index', 'url' => '/index', 'verb' => 'GET'],
 		['name' => 'dashboard#page', 'url' => '/', 'verb' => 'GET'],
-<<<<<<< HEAD
-		//['name' => 'publications#attachments', 'url' => '/api/publications/{id}/attachments', 'verb' => 'GET'],
-		//['name' => 'publications#attachmentsInternal', 'url' => '/api/publications/{id}/attachments/internal', 'verb' => 'GET'],
-		//['name' => 'publications#download', 'url' => '/api/publications/{id}/download', 'verb' => 'GET'],
-		//['name' => 'directory#synchronise', 'url' => '/api/directory/{id}/sync', 'verb' => 'GET'],
-		['name' => 'settings#index', 'url' => '/configuration', 'verb' => 'GET'],
-		['name' => 'settings#create', 'url' => '/configuration', 'verb' => 'POST'],
-		// Search (external) endpoints
-=======
 		['name' => 'publications#attachments', 'url' => '/api/publications/{id}/attachments', 'verb' => 'GET'],
 		['name' => 'publications#download', 'url' => '/api/publications/{id}/download', 'verb' => 'GET'],
 		['name' => 'directory#synchronise', 'url' => '/api/directory/{id}/sync', 'verb' => 'GET'],
-		// Search (external) endpoints		
->>>>>>> 60c2d15f
+		['name' => 'settings#index', 'url' => '/settings', 'verb' => 'GET'],
+		['name' => 'settings#create', 'url' => '/settings', 'verb' => 'POST'],
 		['name' => 'search#preflighted_cors', 'url' => '/api/search/{path}', 'verb' => 'OPTIONS', 'requirements' => ['path' => '.+']],
 		['name' => 'search#publications', 'url' => '/api/search', 'verb' => 'GET'],
 		['name' => 'search#publication', 'url' => '/api/search/publication/{publicationId}', 'verb' => 'GET', 'requirements' => ['publicationId' => '\d+']],
