<?php

namespace OCA\OpenCatalogi\Controller;

use Elastic\Elasticsearch\Client;
use GuzzleHttp\Exception\GuzzleException;
use OCA\OpenCatalogi\Service\ElasticSearchService;
use OCA\OpenCatalogi\Service\ObjectService;
use OCP\AppFramework\Controller;
use OCP\AppFramework\Http\TemplateResponse;
use OCP\AppFramework\Http\JSONResponse;
use OCP\IAppConfig;
use OCP\IRequest;
use Symfony\Component\Uid\Uuid;

class PublicationsController extends Controller
{
    const TEST_ARRAY = [
        "354980e5-c967-4ba5-989b-65c2b0cd2ff4" => [
            "id" => "354980e5-c967-4ba5-989b-65c2b0cd2ff4",
            "name" => "Input voor OpenCatalogi",
            "summary" => "Dit is een selectie van high-value datasets in DCAT-AP 2.0 standaard x"
        ],
        "2ab0011e-9b4c-4c50-a50d-a16fc0be0178" => [
            "id" => "2ab0011e-9b4c-4c50-a50d-a16fc0be0178",
            "title" => "Publication two",
            "description" => "summary for two"
        ]
    ];

    public function __construct
	(
		$appName,
		IRequest $request,
		private readonly IAppConfig $config
	)
    {
        parent::__construct($appName, $request);
    }

	private function insertNestedObjects(array $object, ObjectService $objectService, array $config): array
	{
<<<<<<< HEAD
=======
		//@TODO keep in mind that unpublished objects should not be inserted, and that objects should be updated if a subobject is updated.
>>>>>>> 49ad81ab
		foreach($object as $key => $value) {
			try {
				if(
					is_string(value: $value)
					&& $key !== 'id'
					&& Uuid::isValid(uuid: $value) === true
					&& $subObject = $objectService->findObject(filters: ['_id' => $value], config: $config)
				) {
					$object[$key] = $subObject;
				}
<<<<<<< HEAD
=======

				if(
					is_array(value: $value) === true
					&& array_is_list(array: $value) === true
				) {
					$object[$key] = $this->insertNestedObjects(object: $value, objectService: $objectService, config: $config);
				}
>>>>>>> 49ad81ab
			} catch (GuzzleException $exception) {
				continue;
			}
		}

		return $object;
	}


	/**
     * @NoAdminRequired
     * @NoCSRFRequired
     */
    public function page(?string $getParameter)
    {
        // The TemplateResponse loads the 'main.php'
        // defined in our app's 'templates' folder.
        // We pass the $getParameter variable to the template
        // so that the value is accessible in the template.
        return new TemplateResponse(
            $this->appName,
            'PublicationsIndex',
            []
        );
    }

    /**
     * Taking it from a catalogue point of view is just adding a filter
     *
     * @NoAdminRequired
     * @NoCSRFRequired
     */
    public function catalog(string $id): TemplateResponse
    {
        // The TemplateResponse loads the 'main.php'
        // defined in our app's 'templates' folder.
        // We pass the $getParameter variable to the template
        // so that the value is accessible in the template.
        return new TemplateResponse(
            $this->appName,
            'PublicationsIndex',
            []
        );
    }

    /**
     * @NoAdminRequired
     * @NoCSRFRequired
     */
    public function index(ObjectService $objectService): JSONResponse
    {
		$dbConfig['base_uri'] = $this->config->getValueString(app: $this->appName, key: 'mongodbLocation');
		$dbConfig['headers']['api-key'] = $this->config->getValueString(app: $this->appName, key: 'mongodbKey');
		$dbConfig['mongodbCluster'] = $this->config->getValueString(app: $this->appName, key: 'mongodbCluster');

		$filters = $this->request->getParams();

		foreach($filters as $key => $value) {
			if(str_starts_with($key, '_')) {
				unset($filters[$key]);
			}
		}



		$filters['_schema'] = 'publication';

		$result = $objectService->findObjects(filters: $filters, config: $dbConfig);

        $results = ["results" => $result['documents']];
        return new JSONResponse($results);
    }

    /**
     * @NoAdminRequired
     * @NoCSRFRequired
     */
    public function show(string $id, ObjectService $objectService): JSONResponse
    {
		$dbConfig['base_uri'] = $this->config->getValueString(app: $this->appName, key: 'mongodbLocation');
		$dbConfig['headers']['api-key'] = $this->config->getValueString(app: $this->appName, key: 'mongodbKey');
		$dbConfig['mongodbCluster'] = $this->config->getValueString(app: $this->appName, key: 'mongodbCluster');

		$filters['_id'] = $id;

		$result = $objectService->findObject(filters: $filters, config: $dbConfig);

        return new JSONResponse($result);
    }


    /**
     * @NoAdminRequired
     * @NoCSRFRequired
     */
    public function create(ObjectService $objectService, ElasticSearchService $elasticSearchService): JSONResponse
    {
		$dbConfig['base_uri'] = $this->config->getValueString(app: $this->appName, key: 'mongodbLocation');
		$dbConfig['headers']['api-key'] = $this->config->getValueString(app: $this->appName, key: 'mongodbKey');
		$dbConfig['mongodbCluster'] = $this->config->getValueString(app: $this->appName, key: 'mongodbCluster');

		$data = $this->request->getParams();

		foreach($data as $key => $value) {
			if(str_starts_with($key, '_')) {
				unset($data[$key]);
			}
		}

		$data['_schema'] = 'publication';

		$returnData = $objectService->saveObject(
			data: $data,
			config: $dbConfig
		);


		if(
			$this->config->hasKey(app: $this->appName, key: 'elasticLocation') === true
			&& $this->config->hasKey(app: $this->appName, key: 'elasticKey') === true
			&& $this->config->hasKey(app: $this->appName, key: 'elasticIndex') === true
		) {
			$elasticConfig['location'] = $this->config->getValueString(app: $this->appName, key: 'elasticLocation');
			$elasticConfig['key'] 	   = $this->config->getValueString(app: $this->appName, key: 'elasticKey');
			$elasticConfig['index']    = $this->config->getValueString(app: $this->appName, key: 'elasticIndex');

			$returnData = $this->insertNestedObjects($returnData, $objectService, $dbConfig);

			$returnData = $elasticSearchService->addObject(object: $returnData, config: $elasticConfig);

		}
        // get post from requests
        return new JSONResponse($returnData);
    }

    /**
     * @NoAdminRequired
     * @NoCSRFRequired
     */
    public function update(string $id, ObjectService $objectService, ElasticSearchService $elasticSearchService): JSONResponse
    {
		$dbConfig['base_uri'] = $this->config->getValueString(app: $this->appName, key: 'mongodbLocation');
		$dbConfig['headers']['api-key'] = $this->config->getValueString(app: $this->appName, key: 'mongodbKey');
		$dbConfig['mongodbCluster'] = $this->config->getValueString(app: $this->appName, key: 'mongodbCluster');

		$data = $this->request->getParams();

		foreach($data as $key => $value) {
			if(str_starts_with($key, '_')) {
				unset($data[$key]);
			}
		}
		if (isset($data['id'])) {
			unset( $data['id']);
		}

		$filters['_id'] = $id;
		$returnData = $objectService->updateObject(
			filters: $filters,
			update: $data,
			config: $dbConfig
		);

		if(
			$this->config->hasKey(app: $this->appName, key: 'elasticLocation') === true
			&& $this->config->hasKey(app: $this->appName, key: 'elasticKey') === true
			&& $this->config->hasKey(app: $this->appName, key: 'elasticIndex') === true
		) {
			$elasticConfig['location'] = $this->config->getValueString(app: $this->appName, key: 'elasticLocation');
			$elasticConfig['key'] 	   = $this->config->getValueString(app: $this->appName, key: 'elasticKey');
			$elasticConfig['index']    = $this->config->getValueString(app: $this->appName, key: 'elasticIndex');

			$returnData = $this->insertNestedObjects($returnData, $objectService, $dbConfig);

			$returnData = $elasticSearchService->updateObject(id: $id, object: $returnData, config: $elasticConfig);

		}

		// get post from requests
		return new JSONResponse($returnData);
    }

    /**
     * @NoAdminRequired
     * @NoCSRFRequired
     */
    public function destroy(string $id, ObjectService $objectService, ElasticSearchService $elasticSearchService): JSONResponse
    {
		$dbConfig['base_uri'] = $this->config->getValueString(app: $this->appName, key: 'mongodbLocation');
		$dbConfig['headers']['api-key'] = $this->config->getValueString(app: $this->appName, key: 'mongodbKey');
		$dbConfig['mongodbCluster'] = $this->config->getValueString(app: $this->appName, key: 'mongodbCluster');

		$filters['_id'] = $id;
		$returnData = $objectService->deleteObject(
			filters: $filters,
			config: $dbConfig
		);

		if(
			$this->config->hasKey(app: $this->appName, key: 'elasticLocation') === true
			&& $this->config->hasKey(app: $this->appName, key: 'elasticKey') === true
			&& $this->config->hasKey(app: $this->appName, key: 'elasticIndex') === true
		) {
			$elasticConfig['location'] = $this->config->getValueString(app: $this->appName, key: 'elasticLocation');
			$elasticConfig['key'] 	   = $this->config->getValueString(app: $this->appName, key: 'elasticKey');
			$elasticConfig['index']    = $this->config->getValueString(app: $this->appName, key: 'elasticIndex');

			$returnData = $elasticSearchService->removeObject(id: $id, config: $elasticConfig);

		}

		// get post from requests
		return new JSONResponse($returnData);
    }
}<|MERGE_RESOLUTION|>--- conflicted
+++ resolved
@@ -40,10 +40,7 @@
 
 	private function insertNestedObjects(array $object, ObjectService $objectService, array $config): array
 	{
-<<<<<<< HEAD
-=======
 		//@TODO keep in mind that unpublished objects should not be inserted, and that objects should be updated if a subobject is updated.
->>>>>>> 49ad81ab
 		foreach($object as $key => $value) {
 			try {
 				if(
@@ -54,8 +51,6 @@
 				) {
 					$object[$key] = $subObject;
 				}
-<<<<<<< HEAD
-=======
 
 				if(
 					is_array(value: $value) === true
@@ -63,7 +58,6 @@
 				) {
 					$object[$key] = $this->insertNestedObjects(object: $value, objectService: $objectService, config: $config);
 				}
->>>>>>> 49ad81ab
 			} catch (GuzzleException $exception) {
 				continue;
 			}
