/* eslint-disable no-console */
import { defineStore } from 'pinia'

<<<<<<< HEAD
export const useSearchStore = defineStore(
	'search', {
		state: () => ({
			search: '',
			searchResults: '',
		}),
		actions: {
			setSearch(search) {
				this.search = search
				console.log('Active search set to ' + search)
			},
			setSearchResults(searchResults) {
				this.searchResults = searchResults
				console.log('Active search set to ' + searchResults)
			},
			getSearchResults() {
				fetch(
					'/index.php/apps/opencatalogi/api/search?_search=' + this.search,
					{
						method: 'GET',
					},
				)
					.then(
						(response) => {
							response.json().then(
								(data) => {
									this.searchResults = data
								},
							)
						},
					)
					.catch(
						(err) => {
							console.error(err)
						},
					)
			},
			clearSearch() {
				this.search = ''
			},
=======
export const useSearchStore = defineStore('search', {
	state: () => ({
		search: '',
		searchResults: '',
		searchError: '',
	}),
	actions: {
		setSearch(search) {
			this.search = search
			console.log('Active search set to ' + search)
		},
		setSearchResults(searchResults) {
			this.searchResults = searchResults
			console.log('Active search set to ' + searchResults)
		},
		/* istanbul ignore next */ // ignore this for Jest until moved into a service
		getSearchResults() {
			fetch(
				'/index.php/apps/opencatalogi/api/search?_search=' + this.search,
				{
					method: 'GET',
				},
			)
				.then((response) => {
					response.json().then((data) => {
                        if (data?.code == 403 && data?.message) {
                            this.searchError = data.message
                            console.log(this.searchError)
                        } else {
                            this.searchError = ''; // Clear any previous errors
                          }
						this.searchResults = data
					})
				})
				.catch((err) => {
                    this.searchError = err.message || 'An error occurred';
					console.error(err.message ?? err)
				})
		},
		clearSearch() {
			this.search = ''
            this.searchError = ''
>>>>>>> 549e5bb2
		},
	},
)<|MERGE_RESOLUTION|>--- conflicted
+++ resolved
@@ -1,48 +1,6 @@
 /* eslint-disable no-console */
 import { defineStore } from 'pinia'
 
-<<<<<<< HEAD
-export const useSearchStore = defineStore(
-	'search', {
-		state: () => ({
-			search: '',
-			searchResults: '',
-		}),
-		actions: {
-			setSearch(search) {
-				this.search = search
-				console.log('Active search set to ' + search)
-			},
-			setSearchResults(searchResults) {
-				this.searchResults = searchResults
-				console.log('Active search set to ' + searchResults)
-			},
-			getSearchResults() {
-				fetch(
-					'/index.php/apps/opencatalogi/api/search?_search=' + this.search,
-					{
-						method: 'GET',
-					},
-				)
-					.then(
-						(response) => {
-							response.json().then(
-								(data) => {
-									this.searchResults = data
-								},
-							)
-						},
-					)
-					.catch(
-						(err) => {
-							console.error(err)
-						},
-					)
-			},
-			clearSearch() {
-				this.search = ''
-			},
-=======
 export const useSearchStore = defineStore('search', {
 	state: () => ({
 		search: '',
@@ -85,7 +43,6 @@
 		clearSearch() {
 			this.search = ''
             this.searchError = ''
->>>>>>> 549e5bb2
 		},
 	},
 )