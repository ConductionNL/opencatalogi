<script setup>
import { catalogiStore, navigationStore, metadataStore } from '../../store/store.js'
</script>

<template>
	<NcModal v-if="navigationStore.modal === 'addCatalogiMetadata'"
		ref="modalRef"
		label-id="addCatalogiMetadata"
		@close="closeModal">
		<div class="modal__content">
			<h2>Publicatietype toevoegen aan {{ catalogiItem.title }}</h2>
			<div v-if="success !== null || error">
				<NcNoteCard v-if="success" type="success">
<<<<<<< HEAD
					<p>Publicatie type succesvol toegevoegd</p>
				</NcNoteCard>
				<NcNoteCard v-if="!success" type="error">
					<p>Er is iets fout gegaan bij het toevoegen van Publicatie type</p>
=======
					<p>Publicatietype succesvol toegevoegd</p>
				</NcNoteCard>
				<NcNoteCard v-if="!success" type="error">
					<p>Er is iets fout gegaan bij het toevoegen van een publicatietype</p>
>>>>>>> 86885999
				</NcNoteCard>
				<NcNoteCard v-if="error" type="error">
					<p>{{ error }}</p>
				</NcNoteCard>
			</div>
			<div v-if="success === null" class="form-group">
				<NcSelect v-bind="metaData"
					v-model="metaData.value"
					input-label="Publicatietype"
					:loading="metaDataLoading"
					required />
			</div>
			<NcButton v-if="success === null"
				:disabled="!metaData?.value || loading"
				type="primary"
				@click="addCatalogMetadata">
				<template #icon>
					<NcLoadingIcon v-if="loading" :size="20" />
					<Plus v-if="!loading" :size="20" />
				</template>
				Toevoegen
			</NcButton>
		</div>
	</NcModal>
</template>

<script>
import { NcButton, NcModal, NcLoadingIcon, NcNoteCard, NcSelect } from '@nextcloud/vue'
import Plus from 'vue-material-design-icons/Plus.vue'

import { Catalogi } from '../../entities/index.js'

export default {
	name: 'AddCatalogiMetadata',
	components: {
		NcModal,
		NcButton,
		NcLoadingIcon,
		NcNoteCard,
		NcSelect,
		// Icons
		Plus,
	},
	data() {
		return {
			catalogiItem: {
				title: '',
				summary: '',
				description: '',
				listed: false,
			},
			metaData: {},
			metaDataLoading: false,
			loading: false,
			success: null,
			error: false,
			errorCode: '',
			hasUpdated: false,
		}
	},
	mounted() {
		// catalogiStore.catalogiItem can be false, so only assign catalogiStore.catalogiItem to catalogiItem if its NOT false
		catalogiStore.catalogiItem && (this.catalogiItem = catalogiStore.catalogiItem)
	},
	updated() {
		if (navigationStore.modal === 'addCatalogiMetadata' && this.hasUpdated) {
			if (this.catalogiItem.id === catalogiStore.catalogiItem.id) return
			this.hasUpdated = false
		}
		if (navigationStore.modal === 'addCatalogiMetadata' && !this.hasUpdated) {
			catalogiStore.catalogiItem && (this.catalogiItem = catalogiStore.catalogiItem)
			this.fetchData(catalogiStore.catalogiItem.id)
			this.fetchMetaData(catalogiStore.catalogiItem?.metadata || [])
			this.hasUpdated = true
		}
	},
	methods: {
		closeModal() {
			navigationStore.setModal(false)
			this.catalogi = {
				title: '',
				summary: '',
				description: '',
				listed: false,
			}
		},
		fetchData(id) {
			this.loading = true

			catalogiStore.getOneCatalogi(id)
				.then(({ response, data }) => {
					this.catalogiItem = catalogiStore.catalogiItem

					this.loading = false
				})
				.catch((err) => {
					console.error(err)
					this.loading = false
				})
		},
		fetchMetaData(metadataList) {
			this.metaDataLoading = true

			metadataStore.getAllMetadata()
				.then(({ response, data }) => {

					const filteredData = data.filter((meta) => !metadataList.includes(meta?.source))

					this.metaData = {
						options: filteredData.map((metaData) => ({
							source: metaData.source,
							id: metaData.id,
							label: metaData.title,
						})),
					}

					this.metaDataLoading = false
				})
				.catch((err) => {
					console.error(err)
					this.metaDataLoading = false
				})
		},
		addCatalogMetadata() {
			this.loading = true
			this.error = false

<<<<<<< HEAD
			this.catalogiItem.metadata.push(this.metaData.value.source !== '' ? this.metaData.value.source : this.metaData.value.id)
=======
			this.catalogiItem.metadata.push(this.metaData.value.source)
			if (!this.metaData?.value?.source) {
				this.error = 'Publicatietype heeft geen bron, kan niet gekoppeld worden'
				this.metaDataLoading = false

				return
			}
>>>>>>> 86885999

			const newCatalogiItem = new Catalogi({
				...this.catalogiItem,
				metadata: this.catalogiItem.metadata,
			})

			catalogiStore.editCatalogi(newCatalogiItem)
				.then(({ response }) => {
					this.loading = false
					this.success = response.ok

					// Wait for the user to read the feedback then close the model
					const self = this
					setTimeout(function() {
						self.success = null
						self.closeModal()
					}, 2000)

					this.hasUpdated = false
				})
				.catch((err) => {
					this.error = err
					this.loading = false
					this.hasUpdated = false
				})
		},
	},
}
</script>

<style>
.modal__content {
    margin: var(--OC-margin-50);
    text-align: center;
}

.zaakDetailsContainer {
    margin-block-start: var(--OC-margin-20);
    margin-inline-start: var(--OC-margin-20);
    margin-inline-end: var(--OC-margin-20);
}

.success {
    color: green;
}
</style><|MERGE_RESOLUTION|>--- conflicted
+++ resolved
@@ -11,17 +11,10 @@
 			<h2>Publicatietype toevoegen aan {{ catalogiItem.title }}</h2>
 			<div v-if="success !== null || error">
 				<NcNoteCard v-if="success" type="success">
-<<<<<<< HEAD
-					<p>Publicatie type succesvol toegevoegd</p>
-				</NcNoteCard>
-				<NcNoteCard v-if="!success" type="error">
-					<p>Er is iets fout gegaan bij het toevoegen van Publicatie type</p>
-=======
 					<p>Publicatietype succesvol toegevoegd</p>
 				</NcNoteCard>
 				<NcNoteCard v-if="!success" type="error">
 					<p>Er is iets fout gegaan bij het toevoegen van een publicatietype</p>
->>>>>>> 86885999
 				</NcNoteCard>
 				<NcNoteCard v-if="error" type="error">
 					<p>{{ error }}</p>
@@ -149,17 +142,7 @@
 			this.loading = true
 			this.error = false
 
-<<<<<<< HEAD
 			this.catalogiItem.metadata.push(this.metaData.value.source !== '' ? this.metaData.value.source : this.metaData.value.id)
-=======
-			this.catalogiItem.metadata.push(this.metaData.value.source)
-			if (!this.metaData?.value?.source) {
-				this.error = 'Publicatietype heeft geen bron, kan niet gekoppeld worden'
-				this.metaDataLoading = false
-
-				return
-			}
->>>>>>> 86885999
 
 			const newCatalogiItem = new Catalogi({
 				...this.catalogiItem,
