<<<<<<< HEAD
<script setup>
import { navigationStore, metadataStore } from '../../store/store.js'
</script>

<template>
	<div class="detailContainer">
		<div class="head">
			<div>
				<h1 class="h1">
					{{ metadata.title }}
				</h1>
				<span>{{ metadata.description }}</span>
			</div>
			<NcActions :disabled="loading" :primary="true" :menu-name="loading ? 'Laden...' : 'Acties'">
				<template #icon>
					<span>
						<NcLoadingIcon v-if="loading"
							:size="20"
							appearance="dark" />
						<DotsHorizontal v-if="!loading" :size="20" />
					</span>
				</template>
				<NcActionButton @click="navigationStore.setModal('editMetaData')">
					<template #icon>
						<Pencil :size="20" />
					</template>
					Bewerken
				</NcActionButton>
				<NcActionButton @click="navigationStore.setModal('addMetadataDataModal')">
					<template #icon>
						<PlusCircleOutline :size="20" />
					</template>
					Eigenschap toevoegen
				</NcActionButton>
				<NcActionButton @click="navigationStore.setDialog('deleteMetaData')">
					<template #icon>
						<Delete :size="20" />
					</template>
					Verwijderen
				</NcActionButton>
			</NcActions>
		</div>
		<div class="tabContainer">
			<BTabs content-class="mt-3" justified>
				<BTab title="Eigenschappen" active>
					<NcListItem v-for="(value, key, i) in metadataStore.metaDataItem.properties"
						:key="`${key}${i}`"
						:name="key"
						:bold="false"
						:details="value.type ?? 'Onbekend'"
						:force-display-actions="true">
						<template #icon>
							<CircleOutline :class="metadataStore.metadataDataKey === key && 'selectedZaakIcon'"
								disable-menu
								:size="44" />
						</template>
						<template #subname>
							{{ value.description }}
						</template>
						<template #actions>
							<NcActionButton @click="metadataStore.setMetadataDataKey(key); navigationStore.setModal('editMetadataDataModal')">
								<template #icon>
									<Pencil :size="20" />
								</template>
								Bewerken
							</NcActionButton>
							<NcActionButton @click="metadataStore.setMetadataDataKey(key); navigationStore.setDialog('copyMetaDataProperty')">
								<template #icon>
									<ContentCopy :size="20" />
								</template>
								Kopiëren
							</NcActionButton>
							<NcActionButton @click="metadataStore.setMetadataDataKey(key); navigationStore.setDialog('deleteMetaDataProperty')">
								<template #icon>
									<Delete :size="20" />
								</template>
								Verwijderen
							</NcActionButton>
						</template>
					</NcListItem>
				</BTab>
				<BTab title="Logging">
					<table width="100%">
						<tr>
							<th><b>Tijdstip</b></th>
							<th><b>Gebruiker</b></th>
							<th><b>Actie</b></th>
							<th><b>Details</b></th>
						</tr>
						<tr>
							<td>18-07-2024 11:55:21</td>
							<td>Ruben van der Linde</td>
							<td>Created</td>
							<td>
								<NcButton>
									<template #icon>
										<TimelineQuestionOutline
											:size="20" />
									</template>
									Bekijk details
								</NcButton>
							</td>
						</tr>
					</table>
				</BTab>
			</BTabs>
		</div>
	</div>
</template>

<script>
import { NcLoadingIcon, NcActions, NcActionButton, NcListItem, NcButton } from '@nextcloud/vue'
import { BTabs, BTab } from 'bootstrap-vue'

import DotsHorizontal from 'vue-material-design-icons/DotsHorizontal.vue'
import Pencil from 'vue-material-design-icons/Pencil.vue'
import Delete from 'vue-material-design-icons/Delete.vue'
import CircleOutline from 'vue-material-design-icons/CircleOutline.vue'
import PlusCircleOutline from 'vue-material-design-icons/PlusCircleOutline.vue'
import ContentCopy from 'vue-material-design-icons/ContentCopy.vue'
import TimelineQuestionOutline from 'vue-material-design-icons/TimelineQuestionOutline.vue'

export default {
	name: 'MetaDataDetail',
	components: {
		NcLoadingIcon,
		NcActions,
		NcActionButton,
		NcButton,
		// Icons
		PlusCircleOutline,
		ContentCopy,
		Pencil,
		Delete,
		CircleOutline,
	},
	props: {
		metaDataItem: {
			type: Object,
			required: true,
		},
	},
	data() {
		return {

			metadata: [],
			loading: false,
			upToDate: false,
		}
	},
	watch: {
		metaDataItem: {
			handler(newMetaDataItem, oldMetaDataItem) {
				if (!this.upToDate || JSON.stringify(newMetaDataItem) !== JSON.stringify(oldMetaDataItem)) {
					this.metadata = newMetaDataItem
					newMetaDataItem && this.fetchData(newMetaDataItem?.id)
					this.upToDate = true
				}
			},
			deep: true,
		},
	},
	mounted() {
		this.metadata = metadataStore.metaDataItem
		metadataStore.metaDataItem && this.fetchData(metadataStore.metaDataItem?.id)
	},
	methods: {
		fetchData(metadataId) {
			this.loading = true
			fetch(
				`/index.php/apps/opencatalogi/api/metadata/${metadataId}`,
				{
					method: 'GET',
				},
			)
				.then((response) => {
					response.json().then((data) => {
						this.metaData = data
						// this.oldZaakId = id
					})
					this.loading = false
				})
				.catch((err) => {
					console.error(err)
					// this.oldZaakId = id
					this.loading = false
				})
		},
	},
}
</script>

<style>
h4 {
  font-weight: bold
}

.h1 {
  display: block !important;
  font-size: 2em !important;
  margin-block-start: 0.67em !important;
  margin-block-end: 0.67em !important;
  margin-inline-start: 0px !important;
  margin-inline-end: 0px !important;
  font-weight: bold !important;
  unicode-bidi: isolate !important;
}

.grid {
  display: grid;
  grid-gap: 24px;
  grid-template-columns: 1fr 1fr;
  margin-block-start: var(--OC-margin-50);
  margin-block-end: var(--OC-margin-50);
}

.gridContent {
  display: flex;
  gap: 25px;
}

.tabContainer>* ul>li {
  display: flex;
  flex: 1;
}

.tabContainer>* ul>li:hover {
  background-color: var(--color-background-hover);
}

.tabContainer>* ul>li>a {
  flex: 1;
  text-align: center;
}

.tabContainer>* ul>li>.active {
  background: transparent !important;
  color: var(--color-main-text) !important;
  border-bottom: var(--default-grid-baseline) solid var(--color-primary-element) !important;
}

.tabContainer>* ul {
  display: flex;
  margin: 10px 8px 0 8px;
  justify-content: space-between;
  border-bottom: 1px solid var(--color-border);
}

.tabPanel {
  padding: 20px 10px;
  min-height: 100%;
  max-height: 100%;
  height: 100%;
  overflow: auto;
}

.float-right {
    float: right;
}
</style>
=======
<script setup>
import { navigationStore, metadataStore } from '../../store/store.js'
</script>

<template>
	<div class="detailContainer">
		<div class="head">
			<div>
				<h1 class="h1">
					{{ metadata.title }}
				</h1>
				<span>{{ metadata.description }}</span>
			</div>

			<NcActions :disabled="loading"
				:primary="true"
				:inline="1"
				:menu-name="loading ? 'Laden...' : 'Acties'">
				<template #icon>
					<span>
						<NcLoadingIcon v-if="loading"
							:size="20"
							appearance="dark" />
						<DotsHorizontal v-if="!loading" :size="20" />
					</span>
				</template>
				<NcActionButton
					title="Bekijk de documentatie over metadata"
					@click="openLink('https://conduction.gitbook.io/opencatalogi-nextcloud/beheerders/metadata', '_blank')">
					<template #icon>
						<HelpCircleOutline :size="20" />
					</template>
					Help
				</NcActionButton>
				<NcActionButton @click="navigationStore.setModal('editMetaData')">
					<template #icon>
						<Pencil :size="20" />
					</template>
					Bewerken
				</NcActionButton>
				<NcActionButton @click="navigationStore.setModal('addMetadataDataModal')">
					<template #icon>
						<PlusCircleOutline :size="20" />
					</template>
					Eigenschap toevoegen
				</NcActionButton>
				<NcActionButton @click="navigationStore.setDialog('deleteMetaData')">
					<template #icon>
						<Delete :size="20" />
					</template>
					Verwijderen
				</NcActionButton>
			</NcActions>
		</div>
		<div class="tabContainer">
			<BTabs content-class="mt-3" justified>
				<BTab title="Eigenschappen" active>
					<NcListItem v-for="(value, key, i) in metadataStore.metaDataItem.properties"
						:key="`${key}${i}`"
						:name="key"
						:bold="false"
						:details="value.type ?? 'Onbekend'"
						:force-display-actions="true">
						<template #icon>
							<CircleOutline :class="metadataStore.metadataDataKey === key && 'selectedZaakIcon'"
								disable-menu
								:size="44" />
						</template>
						<template #subname>
							{{ value.description }}
						</template>
						<template #actions>
							<NcActionButton @click="metadataStore.setMetadataDataKey(key); navigationStore.setModal('editMetadataDataModal')">
								<template #icon>
									<Pencil :size="20" />
								</template>
								Bewerken
							</NcActionButton>
							<NcActionButton @click="metadataStore.setMetadataDataKey(key); navigationStore.setDialog('copyMetaDataProperty')">
								<template #icon>
									<ContentCopy :size="20" />
								</template>
								Kopiëren
							</NcActionButton>
							<NcActionButton @click="metadataStore.setMetadataDataKey(key); navigationStore.setDialog('deleteMetaDataProperty')">
								<template #icon>
									<Delete :size="20" />
								</template>
								Verwijderen
							</NcActionButton>
						</template>
					</NcListItem>
				</BTab>
				<BTab title="Logging">
					<table width="100%">
						<tr>
							<th><b>Tijdstip</b></th>
							<th><b>Gebruiker</b></th>
							<th><b>Actie</b></th>
							<th><b>Details</b></th>
						</tr>
						<tr>
							<td>18-07-2024 11:55:21</td>
							<td>Ruben van der Linde</td>
							<td>Created</td>
							<td>
								<NcButton>
									<template #icon>
										<TimelineQuestionOutline
											:size="20" />
									</template>
									Bekijk details
								</NcButton>
							</td>
						</tr>
					</table>
				</BTab>
			</BTabs>
		</div>
	</div>
</template>

<script>
import { NcLoadingIcon, NcActions, NcActionButton, NcListItem, NcButton } from '@nextcloud/vue'
import { BTabs, BTab } from 'bootstrap-vue'

import DotsHorizontal from 'vue-material-design-icons/DotsHorizontal.vue'
import Pencil from 'vue-material-design-icons/Pencil.vue'
import Delete from 'vue-material-design-icons/Delete.vue'
import CircleOutline from 'vue-material-design-icons/CircleOutline.vue'
import PlusCircleOutline from 'vue-material-design-icons/PlusCircleOutline.vue'
import ContentCopy from 'vue-material-design-icons/ContentCopy.vue'
import TimelineQuestionOutline from 'vue-material-design-icons/TimelineQuestionOutline.vue'
import HelpCircleOutline from 'vue-material-design-icons/HelpCircleOutline.vue'

export default {
	name: 'MetaDataDetail',
	components: {
		NcLoadingIcon,
		NcActions,
		NcActionButton,
		NcButton,
		// Icons
		PlusCircleOutline,
		ContentCopy,
		Pencil,
		Delete,
		CircleOutline,
	},
	props: {
		metaDataItem: {
			type: Object,
			required: true,
		},
	},
	data() {
		return {

			metadata: [],
			loading: false,
			upToDate: false,
		}
	},
	watch: {
		metaDataItem: {
			handler(newMetaDataItem, oldMetaDataItem) {
				if (!this.upToDate || JSON.stringify(newMetaDataItem) !== JSON.stringify(oldMetaDataItem)) {
					this.metadata = newMetaDataItem
					newMetaDataItem && this.fetchData(newMetaDataItem?.id)
					this.upToDate = true
				}
			},
			deep: true,
		},
	},
	mounted() {
		this.metadata = metadataStore.metaDataItem
		metadataStore.metaDataItem && this.fetchData(metadataStore.metaDataItem?.id)
	},
	methods: {
		fetchData(metadataId) {
			this.loading = true
			fetch(
				`/index.php/apps/opencatalogi/api/metadata/${metadataId}`,
				{
					method: 'GET',
				},
			)
				.then((response) => {
					response.json().then((data) => {
						this.metaData = data
						// this.oldZaakId = id
					})
					this.loading = false
				})
				.catch((err) => {
					console.error(err)
					// this.oldZaakId = id
					this.loading = false
				})
		},
		openLink(url, type = '') {
			window.open(url, type)
		},
	},
}
</script>

<style>
h4 {
  font-weight: bold
}

.h1 {
  display: block !important;
  font-size: 2em !important;
  margin-block-start: 0.67em !important;
  margin-block-end: 0.67em !important;
  margin-inline-start: 0px !important;
  margin-inline-end: 0px !important;
  font-weight: bold !important;
  unicode-bidi: isolate !important;
}

.grid {
  display: grid;
  grid-gap: 24px;
  grid-template-columns: 1fr 1fr;
  margin-block-start: var(--OC-margin-50);
  margin-block-end: var(--OC-margin-50);
}

.gridContent {
  display: flex;
  gap: 25px;
}

.tabContainer>* ul>li {
  display: flex;
  flex: 1;
}

.tabContainer>* ul>li:hover {
  background-color: var(--color-background-hover);
}

.tabContainer>* ul>li>a {
  flex: 1;
  text-align: center;
}

.tabContainer>* ul>li>.active {
  background: transparent !important;
  color: var(--color-main-text) !important;
  border-bottom: var(--default-grid-baseline) solid var(--color-primary-element) !important;
}

.tabContainer>* ul {
  display: flex;
  margin: 10px 8px 0 8px;
  justify-content: space-between;
  border-bottom: 1px solid var(--color-border);
}

.tabPanel {
  padding: 20px 10px;
  min-height: 100%;
  max-height: 100%;
  height: 100%;
  overflow: auto;
}

.flex-hor {
    display: flex;
    gap: 4px;
}

.float-right {
    float: right;
}
</style>
>>>>>>> 549e5bb2
<|MERGE_RESOLUTION|>--- conflicted
+++ resolved
@@ -1,4 +1,3 @@
-<<<<<<< HEAD
 <script setup>
 import { navigationStore, metadataStore } from '../../store/store.js'
 </script>
@@ -12,7 +11,11 @@
 				</h1>
 				<span>{{ metadata.description }}</span>
 			</div>
-			<NcActions :disabled="loading" :primary="true" :menu-name="loading ? 'Laden...' : 'Acties'">
+
+			<NcActions :disabled="loading"
+				:primary="true"
+				:inline="1"
+				:menu-name="loading ? 'Laden...' : 'Acties'">
 				<template #icon>
 					<span>
 						<NcLoadingIcon v-if="loading"
@@ -21,6 +24,14 @@
 						<DotsHorizontal v-if="!loading" :size="20" />
 					</span>
 				</template>
+				<NcActionButton
+					title="Bekijk de documentatie over metadata"
+					@click="openLink('https://conduction.gitbook.io/opencatalogi-nextcloud/beheerders/metadata', '_blank')">
+					<template #icon>
+						<HelpCircleOutline :size="20" />
+					</template>
+					Help
+				</NcActionButton>
 				<NcActionButton @click="navigationStore.setModal('editMetaData')">
 					<template #icon>
 						<Pencil :size="20" />
@@ -120,6 +131,7 @@
 import PlusCircleOutline from 'vue-material-design-icons/PlusCircleOutline.vue'
 import ContentCopy from 'vue-material-design-icons/ContentCopy.vue'
 import TimelineQuestionOutline from 'vue-material-design-icons/TimelineQuestionOutline.vue'
+import HelpCircleOutline from 'vue-material-design-icons/HelpCircleOutline.vue'
 
 export default {
 	name: 'MetaDataDetail',
@@ -187,6 +199,9 @@
 					this.loading = false
 				})
 		},
+		openLink(url, type = '') {
+			window.open(url, type)
+		},
 	},
 }
 </script>
@@ -255,283 +270,6 @@
   overflow: auto;
 }
 
-.float-right {
-    float: right;
-}
-</style>
-=======
-<script setup>
-import { navigationStore, metadataStore } from '../../store/store.js'
-</script>
-
-<template>
-	<div class="detailContainer">
-		<div class="head">
-			<div>
-				<h1 class="h1">
-					{{ metadata.title }}
-				</h1>
-				<span>{{ metadata.description }}</span>
-			</div>
-
-			<NcActions :disabled="loading"
-				:primary="true"
-				:inline="1"
-				:menu-name="loading ? 'Laden...' : 'Acties'">
-				<template #icon>
-					<span>
-						<NcLoadingIcon v-if="loading"
-							:size="20"
-							appearance="dark" />
-						<DotsHorizontal v-if="!loading" :size="20" />
-					</span>
-				</template>
-				<NcActionButton
-					title="Bekijk de documentatie over metadata"
-					@click="openLink('https://conduction.gitbook.io/opencatalogi-nextcloud/beheerders/metadata', '_blank')">
-					<template #icon>
-						<HelpCircleOutline :size="20" />
-					</template>
-					Help
-				</NcActionButton>
-				<NcActionButton @click="navigationStore.setModal('editMetaData')">
-					<template #icon>
-						<Pencil :size="20" />
-					</template>
-					Bewerken
-				</NcActionButton>
-				<NcActionButton @click="navigationStore.setModal('addMetadataDataModal')">
-					<template #icon>
-						<PlusCircleOutline :size="20" />
-					</template>
-					Eigenschap toevoegen
-				</NcActionButton>
-				<NcActionButton @click="navigationStore.setDialog('deleteMetaData')">
-					<template #icon>
-						<Delete :size="20" />
-					</template>
-					Verwijderen
-				</NcActionButton>
-			</NcActions>
-		</div>
-		<div class="tabContainer">
-			<BTabs content-class="mt-3" justified>
-				<BTab title="Eigenschappen" active>
-					<NcListItem v-for="(value, key, i) in metadataStore.metaDataItem.properties"
-						:key="`${key}${i}`"
-						:name="key"
-						:bold="false"
-						:details="value.type ?? 'Onbekend'"
-						:force-display-actions="true">
-						<template #icon>
-							<CircleOutline :class="metadataStore.metadataDataKey === key && 'selectedZaakIcon'"
-								disable-menu
-								:size="44" />
-						</template>
-						<template #subname>
-							{{ value.description }}
-						</template>
-						<template #actions>
-							<NcActionButton @click="metadataStore.setMetadataDataKey(key); navigationStore.setModal('editMetadataDataModal')">
-								<template #icon>
-									<Pencil :size="20" />
-								</template>
-								Bewerken
-							</NcActionButton>
-							<NcActionButton @click="metadataStore.setMetadataDataKey(key); navigationStore.setDialog('copyMetaDataProperty')">
-								<template #icon>
-									<ContentCopy :size="20" />
-								</template>
-								Kopiëren
-							</NcActionButton>
-							<NcActionButton @click="metadataStore.setMetadataDataKey(key); navigationStore.setDialog('deleteMetaDataProperty')">
-								<template #icon>
-									<Delete :size="20" />
-								</template>
-								Verwijderen
-							</NcActionButton>
-						</template>
-					</NcListItem>
-				</BTab>
-				<BTab title="Logging">
-					<table width="100%">
-						<tr>
-							<th><b>Tijdstip</b></th>
-							<th><b>Gebruiker</b></th>
-							<th><b>Actie</b></th>
-							<th><b>Details</b></th>
-						</tr>
-						<tr>
-							<td>18-07-2024 11:55:21</td>
-							<td>Ruben van der Linde</td>
-							<td>Created</td>
-							<td>
-								<NcButton>
-									<template #icon>
-										<TimelineQuestionOutline
-											:size="20" />
-									</template>
-									Bekijk details
-								</NcButton>
-							</td>
-						</tr>
-					</table>
-				</BTab>
-			</BTabs>
-		</div>
-	</div>
-</template>
-
-<script>
-import { NcLoadingIcon, NcActions, NcActionButton, NcListItem, NcButton } from '@nextcloud/vue'
-import { BTabs, BTab } from 'bootstrap-vue'
-
-import DotsHorizontal from 'vue-material-design-icons/DotsHorizontal.vue'
-import Pencil from 'vue-material-design-icons/Pencil.vue'
-import Delete from 'vue-material-design-icons/Delete.vue'
-import CircleOutline from 'vue-material-design-icons/CircleOutline.vue'
-import PlusCircleOutline from 'vue-material-design-icons/PlusCircleOutline.vue'
-import ContentCopy from 'vue-material-design-icons/ContentCopy.vue'
-import TimelineQuestionOutline from 'vue-material-design-icons/TimelineQuestionOutline.vue'
-import HelpCircleOutline from 'vue-material-design-icons/HelpCircleOutline.vue'
-
-export default {
-	name: 'MetaDataDetail',
-	components: {
-		NcLoadingIcon,
-		NcActions,
-		NcActionButton,
-		NcButton,
-		// Icons
-		PlusCircleOutline,
-		ContentCopy,
-		Pencil,
-		Delete,
-		CircleOutline,
-	},
-	props: {
-		metaDataItem: {
-			type: Object,
-			required: true,
-		},
-	},
-	data() {
-		return {
-
-			metadata: [],
-			loading: false,
-			upToDate: false,
-		}
-	},
-	watch: {
-		metaDataItem: {
-			handler(newMetaDataItem, oldMetaDataItem) {
-				if (!this.upToDate || JSON.stringify(newMetaDataItem) !== JSON.stringify(oldMetaDataItem)) {
-					this.metadata = newMetaDataItem
-					newMetaDataItem && this.fetchData(newMetaDataItem?.id)
-					this.upToDate = true
-				}
-			},
-			deep: true,
-		},
-	},
-	mounted() {
-		this.metadata = metadataStore.metaDataItem
-		metadataStore.metaDataItem && this.fetchData(metadataStore.metaDataItem?.id)
-	},
-	methods: {
-		fetchData(metadataId) {
-			this.loading = true
-			fetch(
-				`/index.php/apps/opencatalogi/api/metadata/${metadataId}`,
-				{
-					method: 'GET',
-				},
-			)
-				.then((response) => {
-					response.json().then((data) => {
-						this.metaData = data
-						// this.oldZaakId = id
-					})
-					this.loading = false
-				})
-				.catch((err) => {
-					console.error(err)
-					// this.oldZaakId = id
-					this.loading = false
-				})
-		},
-		openLink(url, type = '') {
-			window.open(url, type)
-		},
-	},
-}
-</script>
-
-<style>
-h4 {
-  font-weight: bold
-}
-
-.h1 {
-  display: block !important;
-  font-size: 2em !important;
-  margin-block-start: 0.67em !important;
-  margin-block-end: 0.67em !important;
-  margin-inline-start: 0px !important;
-  margin-inline-end: 0px !important;
-  font-weight: bold !important;
-  unicode-bidi: isolate !important;
-}
-
-.grid {
-  display: grid;
-  grid-gap: 24px;
-  grid-template-columns: 1fr 1fr;
-  margin-block-start: var(--OC-margin-50);
-  margin-block-end: var(--OC-margin-50);
-}
-
-.gridContent {
-  display: flex;
-  gap: 25px;
-}
-
-.tabContainer>* ul>li {
-  display: flex;
-  flex: 1;
-}
-
-.tabContainer>* ul>li:hover {
-  background-color: var(--color-background-hover);
-}
-
-.tabContainer>* ul>li>a {
-  flex: 1;
-  text-align: center;
-}
-
-.tabContainer>* ul>li>.active {
-  background: transparent !important;
-  color: var(--color-main-text) !important;
-  border-bottom: var(--default-grid-baseline) solid var(--color-primary-element) !important;
-}
-
-.tabContainer>* ul {
-  display: flex;
-  margin: 10px 8px 0 8px;
-  justify-content: space-between;
-  border-bottom: 1px solid var(--color-border);
-}
-
-.tabPanel {
-  padding: 20px 10px;
-  min-height: 100%;
-  max-height: 100%;
-  height: 100%;
-  overflow: auto;
-}
-
 .flex-hor {
     display: flex;
     gap: 4px;
@@ -540,5 +278,4 @@
 .float-right {
     float: right;
 }
-</style>
->>>>>>> 549e5bb2
+</style>