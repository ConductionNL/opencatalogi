--- conflicted
+++ resolved
@@ -265,14 +265,10 @@
 	{
 		$publication = new Publication();
 		$publication->hydrate(object: $object);
-<<<<<<< HEAD
-		return $this->insert(entity: $publication);
-=======
 
 		$publication = $this->insert(entity: $publication);
 
 		return $this->find($publication->getId());
->>>>>>> e74e51b7
 	}
 
 	public function updateFromArray(int $id, array $object): Publication
