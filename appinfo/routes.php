--- conflicted
+++ resolved
@@ -19,34 +19,12 @@
 		// Dashboard
 		['name' => 'dashboard#index', 'url' => '/index', 'verb' => 'GET'],
 		['name' => 'dashboard#page', 'url' => '/', 'verb' => 'GET'],
-<<<<<<< HEAD
-		['name' => 'metadata#page', 'url' => '/metadata', 'verb' => 'GET'],
-		['name' => 'publications#page', 'url' => '/publications', 'verb' => 'GET'],
-		['name' => 'publications#attachments', 'url' => '/api/publications/{id}/attachments', 'verb' => 'GET', 'requirements' => ['id' => '.+']],
-		['name' => 'publications#attachmentsInternal', 'url' => '/api/publications/{id}/attachments/internal', 'verb' => 'GET', 'requirements' => ['id' => '.+']],
-		['name' => 'publications#download', 'url' => '/api/publications/{id}/download', 'verb' => 'GET', 'requirements' => ['id' => '.+']],
-		['name' => 'catalogi#page', 'url' => '/catalogi', 'verb' => 'GET'],
-		['name' => 'search#index', 'url' => '/search', 'verb' => 'GET'],
-		['name' => 'search#index', 'url' => '/api/search', 'verb' => 'GET'],
-		['name' => 'search#indexInternal', 'url' => '/api/search/internal', 'verb' => 'GET'],
-		['name' => 'search#show', 'url' => '/api/search/{id}', 'verb' => 'GET', 'requirements' => ['id' => '.+']],
-		['name' => 'search#showInternal', 'url' => '/api/search/internal/{id}', 'verb' => 'GET', 'requirements' => ['id' => '.+']],
-		['name' => 'search#preflighted_cors', 'url' => '/api/{path}', 'verb' => 'OPTIONS', 'requirements' => ['path' => '.+']],
-		['name' => 'themes#index', 'url' => '/search/themes', 'verb' => 'GET'],
-		['name' => 'themes#index', 'url' => '/api/search/themes', 'verb' => 'GET'],
-		['name' => 'themes#indexInternal', 'url' => '/api/themes', 'verb' => 'GET'],
-		['name' => 'themes#show', 'url' => '/api/search/themes/{id}', 'verb' => 'GET', 'requirements' => ['id' => '.+']],
-		['name' => 'themes#showInternal', 'url' => '/api/themes/{id}', 'verb' => 'GET', 'requirements' => ['id' => '.+']],
-		['name' => 'directory#page', 'url' => '/directory', 'verb' => 'GET'],
-		['name' => 'directory#synchronise', 'url' => '/api/directory/{id}/sync', 'verb' => 'GET', 'requirements' => ['id' => '.+']],
-=======
 		// Publications
 		['name' => 'publications#attachments', 'url' => '/api/publications/{id}/attachments', 'verb' => 'GET'],
 		['name' => 'publications#download', 'url' => '/api/publications/{id}/download', 'verb' => 'GET'],
 		// user Settings & Global Configuration
 		['name' => 'settings#index', 'url' => '/settings', 'verb' => 'GET'],
 		['name' => 'settings#create', 'url' => '/settings', 'verb' => 'POST'],
->>>>>>> 00502231
 		['name' => 'configuration#index', 'url' => '/configuration', 'verb' => 'GET'],
 		['name' => 'configuration#update', 'url' => '/configuration', 'verb' => 'PUT'],
 		// Search
