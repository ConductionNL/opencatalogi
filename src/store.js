--- conflicted
+++ resolved
@@ -1,71 +1,66 @@
-/* eslint-disable no-console */
-// The store script handles app whide variables (or state), for the use of these variables and there governing concepts read the design.md
-import { reactive } from 'vue'
-
-export const store = reactive({
-	// The curently active menu item, defaults to '' wich triggers the dashboard
-	selected: 'dashboard',
-	// The currently active modal, managed trought the state to ensure that only one modal can be active at the same time
-	modal: false,
-	modalData: [], // optional data to pass to the modal
-	// The curently active item (or object) , managed trought the state to ensure that only one modal can be active at the same time
-	item: false,
-	catalogiItem: false,
-	listItem: false,
-	directoryItem: false,
-	metaDataItem: false,
-	publicationId: false,
-	publicationItem: false,
-<<<<<<< HEAD
-	attachmentId: false,
-=======
-	publicationDataKey: false,
->>>>>>> 1213e7ee
-	// Lets add some setters
-	setSelected(selected) {
-		this.selected = selected
-		console.log('Active menu item set to ' + selected)
-	},
-	setModal(modal) {
-		this.modal = modal
-		console.log('Active modal item set to ' + modal)
-	},
-	setItem(item) {
-		this.item = item
-		console.log('Active object item set to ' + item)
-	},
-	setCatalogiItem(catalogiItem) {
-		this.catalogiItem = catalogiItem
-		console.log('Active catalog item set to ' + catalogiItem)
-	},
-	setListItem(catalogItem) {
-		this.catalogItem = catalogItem
-		console.log('Active catalog item set to ' + catalogItem)
-	},
-	setDirectoryItem(directoryItem) {
-		this.directoryItem = directoryItem
-		console.log('Active directory item set to ' + directoryItem)
-	},
-	setMetadataItem(metaDataItem) {
-		this.metaDataItem = metaDataItem
-		console.log('Active metadata item set to ' + metaDataItem)
-	},
-	setPublicationId(publicationId) {
-		this.publicationId = publicationId
-		console.log('Active publication id set to ' + publicationId)
-	},
-	setPublicationItem(publicationItem) {
-		this.publicationItem = publicationItem
-		console.log('Active publication item set to ' + publicationItem)
-	},
-<<<<<<< HEAD
-	setAttachmentId(attachmentId) {
-		this.attachmentId = attachmentId
-		console.log('Active attachment item set to ' + attachmentId)
-=======
-	setPublicationDataKey(publicationDataKey) {
-		this.publicationDataKey = publicationDataKey
-		console.log('Active publication data key set to ' + publicationDataKey)
->>>>>>> 1213e7ee
-	},
-})
+/* eslint-disable no-console */
+// The store script handles app whide variables (or state), for the use of these variables and there governing concepts read the design.md
+import { reactive } from 'vue'
+
+export const store = reactive({
+	// The curently active menu item, defaults to '' wich triggers the dashboard
+	selected: 'dashboard',
+	// The currently active modal, managed trought the state to ensure that only one modal can be active at the same time
+	modal: false,
+	modalData: [], // optional data to pass to the modal
+	// The curently active item (or object) , managed trought the state to ensure that only one modal can be active at the same time
+	item: false,
+	catalogiItem: false,
+	listItem: false,
+	directoryItem: false,
+	metaDataItem: false,
+	publicationId: false,
+	publicationItem: false,
+	publicationDataKey: false,
+	attachmentId: false,
+	// Lets add some setters
+	setSelected(selected) {
+		this.selected = selected
+		console.log('Active menu item set to ' + selected)
+	},
+	setModal(modal) {
+		this.modal = modal
+		console.log('Active modal item set to ' + modal)
+	},
+	setItem(item) {
+		this.item = item
+		console.log('Active object item set to ' + item)
+	},
+	setCatalogiItem(catalogiItem) {
+		this.catalogiItem = catalogiItem
+		console.log('Active catalog item set to ' + catalogiItem)
+	},
+	setListItem(catalogItem) {
+		this.catalogItem = catalogItem
+		console.log('Active catalog item set to ' + catalogItem)
+	},
+	setDirectoryItem(directoryItem) {
+		this.directoryItem = directoryItem
+		console.log('Active directory item set to ' + directoryItem)
+	},
+	setMetadataItem(metaDataItem) {
+		this.metaDataItem = metaDataItem
+		console.log('Active metadata item set to ' + metaDataItem)
+	},
+	setPublicationId(publicationId) {
+		this.publicationId = publicationId
+		console.log('Active publication id set to ' + publicationId)
+	},
+	setPublicationItem(publicationItem) {
+		this.publicationItem = publicationItem
+		console.log('Active publication item set to ' + publicationItem)
+	},
+	setPublicationDataKey(publicationDataKey) {
+		this.publicationDataKey = publicationDataKey
+		console.log('Active publication data key set to ' + publicationDataKey)
+	},
+	setAttachmentId(attachmentId) {
+		this.attachmentId = attachmentId
+		console.log('Active attachment item set to ' + attachmentId)
+	},
+})