/**
 * DeleteMenuItemModal.vue
 * Modal for deleting menu items
 * @category Components
 * @package opencatalogi
 * @author Ruben Linde
 * @copyright 2024
 * @license AGPL-3.0-or-later
 * @version 1.0.0
 * @link https://github.com/opencatalogi/opencatalogi
 */

<script setup>
import { ref, computed } from 'vue'
import { objectStore, navigationStore } from '../../store/store.js'
import { EventBus } from '../../eventBus.js'
</script>

<template>
	<NcModal v-if="navigationStore.modal === 'deleteMenuItem'"
		ref="modalRef"
		class="deleteMenuItemModal"
		label-id="deleteMenuItemModal"
		@close="handleCancel">
		<div class="modal__content">
			<h2>Delete menu item</h2>
			<div v-if="success !== null || error">
				<NcNoteCard v-if="success" type="success">
					<p>Menu item successfully deleted</p>
				</NcNoteCard>
				<NcNoteCard v-if="!success" type="error">
					<p>Something went wrong while deleting the menu item</p>
				</NcNoteCard>
				<NcNoteCard v-if="error" type="error">
					<p>{{ error }}</p>
				</NcNoteCard>
			</div>
			<div v-if="success === null" class="form-group">
<<<<<<< HEAD
				<p>Weet je zeker dat je het menu item '{{ menuItem.name }}' wilt verwijderen?</p>
=======
				<p>Are you sure you want to delete the menu item '{{ menuItem.title }}'?</p>
>>>>>>> 90d0734c
			</div>

			<span class="buttonContainer">
				<NcButton
					@click="handleCancel">
					{{ success ? 'Close' : 'Cancel' }}
				</NcButton>
				<NcButton v-if="success === null"
					:disabled="loading"
					type="error"
					@click="handleDelete">
					<template #icon>
						<span>
							<NcLoadingIcon v-if="loading" :size="20" />
							<Delete v-if="!loading" :size="20" />
						</span>
					</template>
					Delete
				</NcButton>
			</span>
		</div>
	</NcModal>
</template>

<script>
import {
	NcButton,
	NcModal,
	NcNoteCard,
	NcLoadingIcon,
} from '@nextcloud/vue'

// icons
import Delete from 'vue-material-design-icons/Delete.vue'

/**
 * Loading state for the component
 * @type {import('vue').Ref<boolean>}
 */
const loading = ref(false)

/**
 * Success state for the component
 * @type {import('vue').Ref<boolean|null>}
 */
const success = ref(null)

/**
 * Error state for the component
 * @type {import('vue').Ref<string|null>}
 */
const error = ref(null)

/**
 * Get the active menu item from the store
 * @return {object | null}
 */
const menuItem = computed(() => objectStore.getActiveObject('menuItem'))

/**
 * Handle delete action
 * @return {Promise<void>}
 */
const handleDelete = async () => {
	loading.value = true
	try {
		await objectStore.deleteObject('menuItem', menuItem.value.id)
		success.value = true
		success.value = true
		EventBus.$emit('delete-menu-item-item-success')
	} catch (error) {
		console.error('Error deleting menu item:', error)
		success.value = false
		error.value = error.message
	} finally {
		loading.value = false
	}
}

/**
 * Handle cancel action
 * @return {void}
 */
const handleCancel = () => {
	navigationStore.setModal(false)
}

export default {
	name: 'DeleteMenuItemModal',
	components: {
		NcModal,
		NcButton,
		NcNoteCard,
		NcLoadingIcon,
	},
	data() {
		return {
			loading: false,
			success: null,
			error: null,
		}
	},
	methods: {
		closeModal() {
			this.navigationStore.setModal(false)
		},
	},
}
</script>

<style scoped>
.modal__content {
	padding: 20px;
}

.buttonContainer {
	display: flex;
	justify-content: flex-end;
	gap: 10px;
	margin-top: 20px;
}

.form-group {
	display: flex;
	flex-direction: column;
	gap: 10px;
	margin-top: 20px;
}
</style><|MERGE_RESOLUTION|>--- conflicted
+++ resolved
@@ -36,11 +36,7 @@
 				</NcNoteCard>
 			</div>
 			<div v-if="success === null" class="form-group">
-<<<<<<< HEAD
-				<p>Weet je zeker dat je het menu item '{{ menuItem.name }}' wilt verwijderen?</p>
-=======
 				<p>Are you sure you want to delete the menu item '{{ menuItem.title }}'?</p>
->>>>>>> 90d0734c
 			</div>
 
 			<span class="buttonContainer">
