--- conflicted
+++ resolved
@@ -154,25 +154,6 @@
 			config: $dbConfig
 		);
 
-<<<<<<< HEAD
-
-		if(
-			$this->config->hasKey(app: $this->appName, key: 'elasticLocation') === true
-			&& $this->config->hasKey(app: $this->appName, key: 'elasticKey') === true
-			&& $this->config->hasKey(app: $this->appName, key: 'elasticIndex') === true
-		) {
-			$elasticConfig['location'] = $this->config->getValueString(app: $this->appName, key: 'elasticLocation');
-			$elasticConfig['key'] 	   = $this->config->getValueString(app: $this->appName, key: 'elasticKey');
-			$elasticConfig['index']    = $this->config->getValueString(app: $this->appName, key: 'elasticIndex');
-
-			$returnData = $this->insertNestedObjects($returnData, $objectService, $dbConfig);
-
-			$returnData = $elasticSearchService->addObject(object: $returnData, config: $elasticConfig);
-
-		}
-
-=======
->>>>>>> 49ad81ab
         // get post from requests
         return new JSONResponse($returnData);
     }
@@ -205,24 +186,6 @@
 			config: $dbConfig
 		);
 
-<<<<<<< HEAD
-		if(
-			$this->config->hasKey(app: $this->appName, key: 'elasticLocation') === true
-			&& $this->config->hasKey(app: $this->appName, key: 'elasticKey') === true
-			&& $this->config->hasKey(app: $this->appName, key: 'elasticIndex') === true
-		) {
-			$elasticConfig['location'] = $this->config->getValueString(app: $this->appName, key: 'elasticLocation');
-			$elasticConfig['key'] 	   = $this->config->getValueString(app: $this->appName, key: 'elasticKey');
-			$elasticConfig['index']    = $this->config->getValueString(app: $this->appName, key: 'elasticIndex');
-
-			$returnData = $this->insertNestedObjects($returnData, $objectService, $dbConfig);
-
-			$returnData = $elasticSearchService->updateObject(id: $id, object: $returnData, config: $elasticConfig);
-
-		}
-
-=======
->>>>>>> 49ad81ab
 		// get post from requests
 		return new JSONResponse($returnData);
     }
@@ -243,22 +206,6 @@
 			config: $dbConfig
 		);
 
-<<<<<<< HEAD
-		if(
-			$this->config->hasKey(app: $this->appName, key: 'elasticLocation') === true
-			&& $this->config->hasKey(app: $this->appName, key: 'elasticKey') === true
-			&& $this->config->hasKey(app: $this->appName, key: 'elasticIndex') === true
-		) {
-			$elasticConfig['location'] = $this->config->getValueString(app: $this->appName, key: 'elasticLocation');
-			$elasticConfig['key'] 	   = $this->config->getValueString(app: $this->appName, key: 'elasticKey');
-			$elasticConfig['index']    = $this->config->getValueString(app: $this->appName, key: 'elasticIndex');
-
-			$returnData = $elasticSearchService->removeObject(id: $id, config: $elasticConfig);
-
-		}
-
-=======
->>>>>>> 49ad81ab
 		// get post from requests
 		return new JSONResponse($returnData);
     }
