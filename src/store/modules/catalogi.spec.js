--- conflicted
+++ resolved
@@ -4,7 +4,6 @@
 import { useCatalogiStore } from './catalogi.js'
 import { Catalogi, mockCatalogi } from '../../entities/index.js'
 
-<<<<<<< HEAD
 describe(
 	'Catalogi Store', () => {
 		beforeEach(
@@ -17,88 +16,6 @@
 			'sets catalogi item correctly', () => {
 				const store = useCatalogiStore()
 
-				store.setCatalogiItem(testData[0])
-
-				expect(store.catalogiItem).toBeInstanceOf(Catalogi)
-				expect(store.catalogiItem).toEqual(testData[0])
-
-				expect(store.catalogiItem.validate()).toBe(true)
-			},
-		)
-
-		it(
-			'sets catalogi list correctly', () => {
-				const store = useCatalogiStore()
-
-				store.setCatalogiList(testData)
-
-				expect(store.catalogiList).toHaveLength(testData.length)
-
-				// list item 1
-				expect(store.catalogiList[0]).toBeInstanceOf(Catalogi)
-				expect(store.catalogiList[0]).toEqual(testData[0])
-
-				expect(store.catalogiList[0].validate()).toBe(true)
-
-				// list item 2
-				expect(store.catalogiList[1]).toBeInstanceOf(Catalogi)
-				expect(store.catalogiList[1].id).toBe(testData[1].id)
-				expect(store.catalogiList[1].title).toBe(testData[1].title)
-				expect(store.catalogiList[1].summary).toBe(testData[1].summary)
-				expect(store.catalogiList[1].description).toBe(testData[1].description)
-				expect(store.catalogiList[1].image).toBe('')
-				expect(store.catalogiList[1].search).toBe('')
-
-				expect(store.catalogiList[1].validate()).toBe(true)
-
-				// list item 3
-				expect(store.catalogiList[2]).toBeInstanceOf(Catalogi)
-				expect(store.catalogiList[2].id).toBe(testData[2].id)
-				expect(store.catalogiList[2].title).toBe('')
-				expect(store.catalogiList[2].summary).toBe(testData[2].summary)
-				expect(store.catalogiList[2].description).toBe(testData[2].description)
-				expect(store.catalogiList[2].image).toBe(testData[2].image)
-				expect(store.catalogiList[2].search).toBe(testData[2].search)
-
-				expect(store.catalogiList[2].validate()).toBe(false) // id, title and summary are required, causing a falsy result
-			},
-		)
-	},
-)
-
-const testData = [
-	{
-		id: '1',
-		title: 'Decat',
-		summary: 'a short form summary',
-		description: 'a really really long description about this catalogus',
-		image: 'string',
-		search: 'string',
-	},
-	{
-		id: '2',
-		title: 'Woo',
-		summary: 'a short form summary',
-		description: 'a really really long description about this catalogus',
-	},
-	{
-		id: '3',
-		title: '',
-		summary: 'a short form summary',
-		description: 'a really really long description about this catalogus',
-		image: 'string',
-		search: 'string',
-	},
-]
-=======
-describe('Catalogi Store', () => {
-	beforeEach(() => {
-		setActivePinia(createPinia())
-	})
-
-	it('sets catalogi item correctly', () => {
-		const store = useCatalogiStore()
-
 		store.setCatalogiItem(mockCatalogi()[0])
 
 		expect(store.catalogiItem).toBeInstanceOf(Catalogi)
@@ -107,8 +24,9 @@
 		expect(store.catalogiItem.validate().success).toBe(true)
 	})
 
-	it('sets catalogi list correctly', () => {
-		const store = useCatalogiStore()
+		it(
+			'sets catalogi list correctly', () => {
+				const store = useCatalogiStore()
 
 		store.setCatalogiList(mockCatalogi())
 
@@ -132,5 +50,4 @@
 
 		expect(store.catalogiList[2].validate().success).toBe(false)
 	})
-})
->>>>>>> 549e5bb2
+})