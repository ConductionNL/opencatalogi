--- conflicted
+++ resolved
@@ -21,11 +21,7 @@
 	],
 	"autoload": {
 		"psr-4": {
-<<<<<<< HEAD
-			"OCA\\DsoNextcloud\\": "lib/"
-=======
 			"OCA\\OpenCatalogi\\": "lib/"
->>>>>>> 49ad81ab
 		}
 	},
 	"scripts": {
