<script setup>
import { store } from '../../store.js'
</script>

<template>
	<div class="detailContainer">
		<div v-if="!loading" id="app-content">
			<!-- app-content-wrapper is optional, only use if app-content-list  -->
			<div>
				<div class="head">
					<h1 class="h1">
						{{ publication.title }}
					</h1>
					<NcActions :primary="true" menu-name="Acties">
						<template #icon>
							<DotsHorizontal :size="20" />
						</template>
						<NcActionButton @click="store.setModal('publicationEdit')">
							<template #icon>
								<Pencil :size="20" />
							</template>
							Bewerken
						</NcActionButton>
						<NcActionButton>
							<template #icon>
								<PublishOff :size="20" />
							</template>
							Depubliceren
						</NcActionButton>
						<NcActionButton class="publicationDetails-actionsDelete" @click="deletePublication()">
							<template #icon>
								<Delete :size="20" />
							</template>
							Verwijderen
						</NcActionButton>
					</NcActions>
				</div>
				<div class="container">
					<div class="detailGrid">
						<div>
							<h4>Beschrijving:</h4>
							<span>{{ publication.description }}</span>
						</div>
						<div>
							<h4>Catalogi:</h4>
							<span v-if="catalogiLoading">Loading...</span>
							<span v-if="!catalogiLoading" class="PublicationDetail-clickable" @click="goToCatalogi(catalogi._id)">
								{{ catalogi.name }}
							</span>
						</div>
						<div>
							<h4>Metadata:</h4>
							<span v-if="metaDataLoading">Loading...</span>
							<span v-if="!metaDataLoading" class="PublicationDetail-clickable" @click="goToMetadata(metadata._id)">
								{{ metadata.title }}
							</span>
						</div>
						<div>
							<h4>Data:</h4>
							<span>{{ dataView }}</span>
						</div>
					</div>
					<div class="tabContainer">
						<BTabs content-class="mt-3" justified>
							<BTab title="Eigenschappen" active>
								<NcListItem v-for="(value, key, i) in publication?.data?.data"
									:key="`${key}${i}`"
									:name="key"
									:bold="false"
									:force-display-actions="true"
									@click=" store.setPublicationDataKey(key)
									">
									<template #icon>
										<ListBoxOutline :class="store.publicationDataKey === key && 'selectedZaakIcon'"
											disable-menu
											:size="44"
											user="janedoe"
											display-name="Jane Doe" />
									</template>
									<template #subname>
										{{ value }}
									</template>
									<template #actions>
										<NcActionButton @click="editPublicationDataItem(key)">
											<template #icon>
												<Pencil :size="20" />
											</template>
											Bewerken
										</NcActionButton>
									</template>
								</NcListItem>
							</BTab>
							<BTab title="Bijlagen">
								<div
									v-if="publication?.attachments?.length > 0"
									class="tabPanel">
									<NcListItem v-for="(attachment, i) in publication?.attachments"
										:key="`${attachment}${i}`"
										:name="attachment?.title"
										:bold="false"
										:active="store.attachmentId === attachment.id"
										:force-display-actions="true"
										:details="attachment?.published ? 'Published' : 'Not Published'"
										@click="store.setAttachmentId(attachment.id)">
										<template #icon>
											<CheckCircle v-if="attachment?.published"
												:class="attachment?.published && 'publishedIcon'"
												disable-menu
												:size="44"
												user="janedoe"
												display-name="Jane Doe" />

											<ExclamationThick v-if="!attachment?.published"
												:class="!attachment?.published && 'warningIcon'"
												disable-menu
												:size="44"
												user="janedoe"
												display-name="Jane Doe" />
										</template>
										<template #subname>
											{{ attachment?.description }}
										</template>
										<template #actions>
											<NcActionButton @click="updatePublication(attachment.id)">
												<template #icon>
													<Pencil :size="20" />
												</template>
												Bewerken
											</NcActionButton>
										</template>
									</NcListItem>
								</div>
								<div v-else class="tabPanel">
									Geen bijlagen gevonden
								</div>
							</BTab>
						</BTabs>
					</div>
				</div>
			</div>
		</div>
		<NcLoadingIcon
			v-if="loading"
			:size="100"
			appearance="dark"
			name="Publicatie details aan het laden" />
	</div>
</template>

<script>
// Components
import { NcLoadingIcon, NcActions, NcActionButton, NcListItem } from '@nextcloud/vue'
import { BTabs, BTab } from 'bootstrap-vue'

// Icons
import CheckCircle from 'vue-material-design-icons/CheckCircle.vue'
import ExclamationThick from 'vue-material-design-icons/ExclamationThick.vue'
import DotsHorizontal from 'vue-material-design-icons/DotsHorizontal.vue'
import ListBoxOutline from 'vue-material-design-icons/ListBoxOutline.vue'
import Pencil from 'vue-material-design-icons/Pencil.vue'
import Delete from 'vue-material-design-icons/Delete.vue'
import PublishOff from 'vue-material-design-icons/PublishOff.vue'

export default {
	name: 'PublicationDetail',
	components: {
		// Components
		NcLoadingIcon,
		NcActionButton,
		NcActions,
		NcListItem,
		// Icons
		CheckCircle,
		ExclamationThick,
		ListBoxOutline,
	},
	props: {
		publicationId: {
			type: String,
			required: true,
		},
	},
	data() {
		return {
			publication: [],
			catalogi: [],
			metadata: [],
			loading: false,
			catalogiLoading: false,
			metaDataLoading: false,
			hasUpdated: false,
		}
	},
	computed: {
		dataView() {
			const rawData = this?.publication?.data
			return Object.keys(rawData)
				.filter(key => !['data', 'attachments'].includes(key))
				.reduce((obj, key) => {
					obj[key] = rawData[key]
					return obj
				}, {})
		},
	},
	watch: {
		publicationId: {
			handler(publicationId) {
				this.fetchData(publicationId)
			},
			deep: true,
		},
	},
	mounted() {
		this.fetchData(this.publicationId)
	},
	methods: {
		fetchData(id) {
			this.loading = true
			fetch(`/index.php/apps/opencatalogi/api/publications/${id}`, {
				method: 'GET',
			})
				.then((response) => {
					response.json().then((data) => {
						this.publication = data
						// this.oldZaakId = id
						this.fetchCatalogi(data.catalogi)
						this.fetchMetaData(data.metaData)

						this.loading = false
					})
				})
				.catch((err) => {
					console.error(err)
					// this.oldZaakId = id
					this.loading = false
				})
		},
		fetchCatalogi(catalogiId) {
			this.catalogiLoading = true
			fetch(`/index.php/apps/opencatalogi/api/catalogi/${catalogiId}`, {
				method: 'GET',
			})
				.then((response) => {
					response.json().then((data) => {
						this.catalogi = data
					})
					this.catalogiLoading = false
				})
				.catch((err) => {
					console.error(err)
					this.catalogiLoading = false
				})
		},
		fetchMetaData(metadataId) {
			this.metaDataLoading = true
			fetch(`/index.php/apps/opencatalogi/api/metadata/${metadataId}`, {
				method: 'GET',
			})
				.then((response) => {
					response.json().then((data) => {
						this.metadata = data
					})
					this.metaDataLoading = false
				})
				.catch((err) => {
					console.error(err)
					this.metaDataLoading = false
				})
		},
		deletePublication() {
			store.setPublicationItem(this.publication)
			store.setModal('deletePublication')
		},
		editPublicationDataItem(key) {
			store.setPublicationId(this.publicationId)
			store.setPublicationDataKey(key)
			store.setModal('editPublicationDataModal')
		},
		editPublicationAttachmentItem(key) {
			store.setPublicationId(this.publicationId)
			store.setPublicationDataKey(key)
			store.setModal('editPublicationDataModal')
		},
<<<<<<< HEAD
		updatePublication(id) {
=======
		goToMetadata(id) {
			store.setMetaDataId(id)
			store.setSelected('metaData')
		},
		goToCatalogi(id) {
			store.setCatalogiId(id)
			store.setSelected('catalogi')
		},
		updatePublication() {
>>>>>>> 9d1dc5d6
			this.loading = true

			fetch(
				`/index.php/apps/opencatalogi/api/publications/${this.publicationId}`,
				{
					method: 'PUT',
					headers: {
						'Content-Type': 'application/json',
					},
					body: JSON.stringify(
						{

							attachments: JSON.parse(this.publication.attachments),

						},
					),
				},
			)
				.then((response) => {
					this.closeModal()
				})
				.catch((err) => {
					this.loading = false
					console.error(err)
				})
		},
	},
}
</script>

<style>
h4 {
  font-weight: bold;
}

.head{
	display: flex;
	justify-content: space-between;
}

.button{
	max-height: 10px;
}

.h1 {
  display: block !important;
  font-size: 2em !important;
  margin-block-start: 0.67em !important;
  margin-block-end: 0.67em !important;
  margin-inline-start: 0px !important;
  margin-inline-end: 0px !important;
  font-weight: bold !important;
  unicode-bidi: isolate !important;
}

.dataContent {
  display: flex;
  flex-direction: column;
}

.active.publicationDetails-actionsDelete {
    background-color: var(--color-error) !important;
}
.active.publicationDetails-actionsDelete button {
    color: #EBEBEB !important;
}

.PublicationDetail-clickable {
    cursor: pointer !important;
}
</style>
<|MERGE_RESOLUTION|>--- conflicted
+++ resolved
@@ -1,367 +1,363 @@
-<script setup>
-import { store } from '../../store.js'
-</script>
-
-<template>
-	<div class="detailContainer">
-		<div v-if="!loading" id="app-content">
-			<!-- app-content-wrapper is optional, only use if app-content-list  -->
-			<div>
-				<div class="head">
-					<h1 class="h1">
-						{{ publication.title }}
-					</h1>
-					<NcActions :primary="true" menu-name="Acties">
-						<template #icon>
-							<DotsHorizontal :size="20" />
-						</template>
-						<NcActionButton @click="store.setModal('publicationEdit')">
-							<template #icon>
-								<Pencil :size="20" />
-							</template>
-							Bewerken
-						</NcActionButton>
-						<NcActionButton>
-							<template #icon>
-								<PublishOff :size="20" />
-							</template>
-							Depubliceren
-						</NcActionButton>
-						<NcActionButton class="publicationDetails-actionsDelete" @click="deletePublication()">
-							<template #icon>
-								<Delete :size="20" />
-							</template>
-							Verwijderen
-						</NcActionButton>
-					</NcActions>
-				</div>
-				<div class="container">
-					<div class="detailGrid">
-						<div>
-							<h4>Beschrijving:</h4>
-							<span>{{ publication.description }}</span>
-						</div>
-						<div>
-							<h4>Catalogi:</h4>
-							<span v-if="catalogiLoading">Loading...</span>
-							<span v-if="!catalogiLoading" class="PublicationDetail-clickable" @click="goToCatalogi(catalogi._id)">
-								{{ catalogi.name }}
-							</span>
-						</div>
-						<div>
-							<h4>Metadata:</h4>
-							<span v-if="metaDataLoading">Loading...</span>
-							<span v-if="!metaDataLoading" class="PublicationDetail-clickable" @click="goToMetadata(metadata._id)">
-								{{ metadata.title }}
-							</span>
-						</div>
-						<div>
-							<h4>Data:</h4>
-							<span>{{ dataView }}</span>
-						</div>
-					</div>
-					<div class="tabContainer">
-						<BTabs content-class="mt-3" justified>
-							<BTab title="Eigenschappen" active>
-								<NcListItem v-for="(value, key, i) in publication?.data?.data"
-									:key="`${key}${i}`"
-									:name="key"
-									:bold="false"
-									:force-display-actions="true"
-									@click=" store.setPublicationDataKey(key)
-									">
-									<template #icon>
-										<ListBoxOutline :class="store.publicationDataKey === key && 'selectedZaakIcon'"
-											disable-menu
-											:size="44"
-											user="janedoe"
-											display-name="Jane Doe" />
-									</template>
-									<template #subname>
-										{{ value }}
-									</template>
-									<template #actions>
-										<NcActionButton @click="editPublicationDataItem(key)">
-											<template #icon>
-												<Pencil :size="20" />
-											</template>
-											Bewerken
-										</NcActionButton>
-									</template>
-								</NcListItem>
-							</BTab>
-							<BTab title="Bijlagen">
-								<div
-									v-if="publication?.attachments?.length > 0"
-									class="tabPanel">
-									<NcListItem v-for="(attachment, i) in publication?.attachments"
-										:key="`${attachment}${i}`"
-										:name="attachment?.title"
-										:bold="false"
-										:active="store.attachmentId === attachment.id"
-										:force-display-actions="true"
-										:details="attachment?.published ? 'Published' : 'Not Published'"
-										@click="store.setAttachmentId(attachment.id)">
-										<template #icon>
-											<CheckCircle v-if="attachment?.published"
-												:class="attachment?.published && 'publishedIcon'"
-												disable-menu
-												:size="44"
-												user="janedoe"
-												display-name="Jane Doe" />
-
-											<ExclamationThick v-if="!attachment?.published"
-												:class="!attachment?.published && 'warningIcon'"
-												disable-menu
-												:size="44"
-												user="janedoe"
-												display-name="Jane Doe" />
-										</template>
-										<template #subname>
-											{{ attachment?.description }}
-										</template>
-										<template #actions>
-											<NcActionButton @click="updatePublication(attachment.id)">
-												<template #icon>
-													<Pencil :size="20" />
-												</template>
-												Bewerken
-											</NcActionButton>
-										</template>
-									</NcListItem>
-								</div>
-								<div v-else class="tabPanel">
-									Geen bijlagen gevonden
-								</div>
-							</BTab>
-						</BTabs>
-					</div>
-				</div>
-			</div>
-		</div>
-		<NcLoadingIcon
-			v-if="loading"
-			:size="100"
-			appearance="dark"
-			name="Publicatie details aan het laden" />
-	</div>
-</template>
-
-<script>
-// Components
-import { NcLoadingIcon, NcActions, NcActionButton, NcListItem } from '@nextcloud/vue'
-import { BTabs, BTab } from 'bootstrap-vue'
-
-// Icons
-import CheckCircle from 'vue-material-design-icons/CheckCircle.vue'
-import ExclamationThick from 'vue-material-design-icons/ExclamationThick.vue'
-import DotsHorizontal from 'vue-material-design-icons/DotsHorizontal.vue'
-import ListBoxOutline from 'vue-material-design-icons/ListBoxOutline.vue'
-import Pencil from 'vue-material-design-icons/Pencil.vue'
-import Delete from 'vue-material-design-icons/Delete.vue'
-import PublishOff from 'vue-material-design-icons/PublishOff.vue'
-
-export default {
-	name: 'PublicationDetail',
-	components: {
-		// Components
-		NcLoadingIcon,
-		NcActionButton,
-		NcActions,
-		NcListItem,
-		// Icons
-		CheckCircle,
-		ExclamationThick,
-		ListBoxOutline,
-	},
-	props: {
-		publicationId: {
-			type: String,
-			required: true,
-		},
-	},
-	data() {
-		return {
-			publication: [],
-			catalogi: [],
-			metadata: [],
-			loading: false,
-			catalogiLoading: false,
-			metaDataLoading: false,
-			hasUpdated: false,
-		}
-	},
-	computed: {
-		dataView() {
-			const rawData = this?.publication?.data
-			return Object.keys(rawData)
-				.filter(key => !['data', 'attachments'].includes(key))
-				.reduce((obj, key) => {
-					obj[key] = rawData[key]
-					return obj
-				}, {})
-		},
-	},
-	watch: {
-		publicationId: {
-			handler(publicationId) {
-				this.fetchData(publicationId)
-			},
-			deep: true,
-		},
-	},
-	mounted() {
-		this.fetchData(this.publicationId)
-	},
-	methods: {
-		fetchData(id) {
-			this.loading = true
-			fetch(`/index.php/apps/opencatalogi/api/publications/${id}`, {
-				method: 'GET',
-			})
-				.then((response) => {
-					response.json().then((data) => {
-						this.publication = data
-						// this.oldZaakId = id
-						this.fetchCatalogi(data.catalogi)
-						this.fetchMetaData(data.metaData)
-
-						this.loading = false
-					})
-				})
-				.catch((err) => {
-					console.error(err)
-					// this.oldZaakId = id
-					this.loading = false
-				})
-		},
-		fetchCatalogi(catalogiId) {
-			this.catalogiLoading = true
-			fetch(`/index.php/apps/opencatalogi/api/catalogi/${catalogiId}`, {
-				method: 'GET',
-			})
-				.then((response) => {
-					response.json().then((data) => {
-						this.catalogi = data
-					})
-					this.catalogiLoading = false
-				})
-				.catch((err) => {
-					console.error(err)
-					this.catalogiLoading = false
-				})
-		},
-		fetchMetaData(metadataId) {
-			this.metaDataLoading = true
-			fetch(`/index.php/apps/opencatalogi/api/metadata/${metadataId}`, {
-				method: 'GET',
-			})
-				.then((response) => {
-					response.json().then((data) => {
-						this.metadata = data
-					})
-					this.metaDataLoading = false
-				})
-				.catch((err) => {
-					console.error(err)
-					this.metaDataLoading = false
-				})
-		},
-		deletePublication() {
-			store.setPublicationItem(this.publication)
-			store.setModal('deletePublication')
-		},
-		editPublicationDataItem(key) {
-			store.setPublicationId(this.publicationId)
-			store.setPublicationDataKey(key)
-			store.setModal('editPublicationDataModal')
-		},
-		editPublicationAttachmentItem(key) {
-			store.setPublicationId(this.publicationId)
-			store.setPublicationDataKey(key)
-			store.setModal('editPublicationDataModal')
-		},
-<<<<<<< HEAD
-		updatePublication(id) {
-=======
-		goToMetadata(id) {
-			store.setMetaDataId(id)
-			store.setSelected('metaData')
-		},
-		goToCatalogi(id) {
-			store.setCatalogiId(id)
-			store.setSelected('catalogi')
-		},
-		updatePublication() {
->>>>>>> 9d1dc5d6
-			this.loading = true
-
-			fetch(
-				`/index.php/apps/opencatalogi/api/publications/${this.publicationId}`,
-				{
-					method: 'PUT',
-					headers: {
-						'Content-Type': 'application/json',
-					},
-					body: JSON.stringify(
-						{
-
-							attachments: JSON.parse(this.publication.attachments),
-
-						},
-					),
-				},
-			)
-				.then((response) => {
-					this.closeModal()
-				})
-				.catch((err) => {
-					this.loading = false
-					console.error(err)
-				})
-		},
-	},
-}
-</script>
-
-<style>
-h4 {
-  font-weight: bold;
-}
-
-.head{
-	display: flex;
-	justify-content: space-between;
-}
-
-.button{
-	max-height: 10px;
-}
-
-.h1 {
-  display: block !important;
-  font-size: 2em !important;
-  margin-block-start: 0.67em !important;
-  margin-block-end: 0.67em !important;
-  margin-inline-start: 0px !important;
-  margin-inline-end: 0px !important;
-  font-weight: bold !important;
-  unicode-bidi: isolate !important;
-}
-
-.dataContent {
-  display: flex;
-  flex-direction: column;
-}
-
-.active.publicationDetails-actionsDelete {
-    background-color: var(--color-error) !important;
-}
-.active.publicationDetails-actionsDelete button {
-    color: #EBEBEB !important;
-}
-
-.PublicationDetail-clickable {
-    cursor: pointer !important;
-}
-</style>
+<script setup>
+import { store } from '../../store.js'
+</script>
+
+<template>
+	<div class="detailContainer">
+		<div v-if="!loading" id="app-content">
+			<!-- app-content-wrapper is optional, only use if app-content-list  -->
+			<div>
+				<div class="head">
+					<h1 class="h1">
+						{{ publication.title }}
+					</h1>
+					<NcActions :primary="true" menu-name="Acties">
+						<template #icon>
+							<DotsHorizontal :size="20" />
+						</template>
+						<NcActionButton @click="store.setModal('publicationEdit')">
+							<template #icon>
+								<Pencil :size="20" />
+							</template>
+							Bewerken
+						</NcActionButton>
+						<NcActionButton>
+							<template #icon>
+								<PublishOff :size="20" />
+							</template>
+							Depubliceren
+						</NcActionButton>
+						<NcActionButton class="publicationDetails-actionsDelete" @click="deletePublication()">
+							<template #icon>
+								<Delete :size="20" />
+							</template>
+							Verwijderen
+						</NcActionButton>
+					</NcActions>
+				</div>
+				<div class="container">
+					<div class="detailGrid">
+						<div>
+							<h4>Beschrijving:</h4>
+							<span>{{ publication.description }}</span>
+						</div>
+						<div>
+							<h4>Catalogi:</h4>
+							<span v-if="catalogiLoading">Loading...</span>
+							<span v-if="!catalogiLoading" class="PublicationDetail-clickable" @click="goToCatalogi(catalogi._id)">
+								{{ catalogi.name }}
+							</span>
+						</div>
+						<div>
+							<h4>Metadata:</h4>
+							<span v-if="metaDataLoading">Loading...</span>
+							<span v-if="!metaDataLoading" class="PublicationDetail-clickable" @click="goToMetadata(metadata._id)">
+								{{ metadata.title }}
+							</span>
+						</div>
+						<div>
+							<h4>Data:</h4>
+							<span>{{ dataView }}</span>
+						</div>
+					</div>
+					<div class="tabContainer">
+						<BTabs content-class="mt-3" justified>
+							<BTab title="Eigenschappen" active>
+								<NcListItem v-for="(value, key, i) in publication?.data?.data"
+									:key="`${key}${i}`"
+									:name="key"
+									:bold="false"
+									:force-display-actions="true"
+									@click=" store.setPublicationDataKey(key)
+									">
+									<template #icon>
+										<ListBoxOutline :class="store.publicationDataKey === key && 'selectedZaakIcon'"
+											disable-menu
+											:size="44"
+											user="janedoe"
+											display-name="Jane Doe" />
+									</template>
+									<template #subname>
+										{{ value }}
+									</template>
+									<template #actions>
+										<NcActionButton @click="editPublicationDataItem(key)">
+											<template #icon>
+												<Pencil :size="20" />
+											</template>
+											Bewerken
+										</NcActionButton>
+									</template>
+								</NcListItem>
+							</BTab>
+							<BTab title="Bijlagen">
+								<div
+									v-if="publication?.attachments?.length > 0"
+									class="tabPanel">
+									<NcListItem v-for="(attachment, i) in publication?.attachments"
+										:key="`${attachment}${i}`"
+										:name="attachment?.title"
+										:bold="false"
+										:active="store.attachmentId === attachment.id"
+										:force-display-actions="true"
+										:details="attachment?.published ? 'Published' : 'Not Published'"
+										@click="store.setAttachmentId(attachment.id)">
+										<template #icon>
+											<CheckCircle v-if="attachment?.published"
+												:class="attachment?.published && 'publishedIcon'"
+												disable-menu
+												:size="44"
+												user="janedoe"
+												display-name="Jane Doe" />
+
+											<ExclamationThick v-if="!attachment?.published"
+												:class="!attachment?.published && 'warningIcon'"
+												disable-menu
+												:size="44"
+												user="janedoe"
+												display-name="Jane Doe" />
+										</template>
+										<template #subname>
+											{{ attachment?.description }}
+										</template>
+										<template #actions>
+											<NcActionButton @click="updatePublication(attachment.id)">
+												<template #icon>
+													<Pencil :size="20" />
+												</template>
+												Bewerken
+											</NcActionButton>
+										</template>
+									</NcListItem>
+								</div>
+								<div v-else class="tabPanel">
+									Geen bijlagen gevonden
+								</div>
+							</BTab>
+						</BTabs>
+					</div>
+				</div>
+			</div>
+		</div>
+		<NcLoadingIcon
+			v-if="loading"
+			:size="100"
+			appearance="dark"
+			name="Publicatie details aan het laden" />
+	</div>
+</template>
+
+<script>
+// Components
+import { NcLoadingIcon, NcActions, NcActionButton, NcListItem } from '@nextcloud/vue'
+import { BTabs, BTab } from 'bootstrap-vue'
+
+// Icons
+import CheckCircle from 'vue-material-design-icons/CheckCircle.vue'
+import ExclamationThick from 'vue-material-design-icons/ExclamationThick.vue'
+import DotsHorizontal from 'vue-material-design-icons/DotsHorizontal.vue'
+import ListBoxOutline from 'vue-material-design-icons/ListBoxOutline.vue'
+import Pencil from 'vue-material-design-icons/Pencil.vue'
+import Delete from 'vue-material-design-icons/Delete.vue'
+import PublishOff from 'vue-material-design-icons/PublishOff.vue'
+
+export default {
+	name: 'PublicationDetail',
+	components: {
+		// Components
+		NcLoadingIcon,
+		NcActionButton,
+		NcActions,
+		NcListItem,
+		// Icons
+		CheckCircle,
+		ExclamationThick,
+		ListBoxOutline,
+	},
+	props: {
+		publicationId: {
+			type: String,
+			required: true,
+		},
+	},
+	data() {
+		return {
+			publication: [],
+			catalogi: [],
+			metadata: [],
+			loading: false,
+			catalogiLoading: false,
+			metaDataLoading: false,
+			hasUpdated: false,
+		}
+	},
+	computed: {
+		dataView() {
+			const rawData = this?.publication?.data
+			return Object.keys(rawData)
+				.filter(key => !['data', 'attachments'].includes(key))
+				.reduce((obj, key) => {
+					obj[key] = rawData[key]
+					return obj
+				}, {})
+		},
+	},
+	watch: {
+		publicationId: {
+			handler(publicationId) {
+				this.fetchData(publicationId)
+			},
+			deep: true,
+		},
+	},
+	mounted() {
+		this.fetchData(this.publicationId)
+	},
+	methods: {
+		fetchData(id) {
+			this.loading = true
+			fetch(`/index.php/apps/opencatalogi/api/publications/${id}`, {
+				method: 'GET',
+			})
+				.then((response) => {
+					response.json().then((data) => {
+						this.publication = data
+						// this.oldZaakId = id
+						this.fetchCatalogi(data.catalogi)
+						this.fetchMetaData(data.metaData)
+
+						this.loading = false
+					})
+				})
+				.catch((err) => {
+					console.error(err)
+					// this.oldZaakId = id
+					this.loading = false
+				})
+		},
+		fetchCatalogi(catalogiId) {
+			this.catalogiLoading = true
+			fetch(`/index.php/apps/opencatalogi/api/catalogi/${catalogiId}`, {
+				method: 'GET',
+			})
+				.then((response) => {
+					response.json().then((data) => {
+						this.catalogi = data
+					})
+					this.catalogiLoading = false
+				})
+				.catch((err) => {
+					console.error(err)
+					this.catalogiLoading = false
+				})
+		},
+		fetchMetaData(metadataId) {
+			this.metaDataLoading = true
+			fetch(`/index.php/apps/opencatalogi/api/metadata/${metadataId}`, {
+				method: 'GET',
+			})
+				.then((response) => {
+					response.json().then((data) => {
+						this.metadata = data
+					})
+					this.metaDataLoading = false
+				})
+				.catch((err) => {
+					console.error(err)
+					this.metaDataLoading = false
+				})
+		},
+		deletePublication() {
+			store.setPublicationItem(this.publication)
+			store.setModal('deletePublication')
+		},
+		editPublicationDataItem(key) {
+			store.setPublicationId(this.publicationId)
+			store.setPublicationDataKey(key)
+			store.setModal('editPublicationDataModal')
+		},
+		editPublicationAttachmentItem(key) {
+			store.setPublicationId(this.publicationId)
+			store.setPublicationDataKey(key)
+			store.setModal('editPublicationDataModal')
+		},
+		goToMetadata(id) {
+			store.setMetaDataId(id)
+			store.setSelected('metaData')
+		},
+		goToCatalogi(id) {
+			store.setCatalogiId(id)
+			store.setSelected('catalogi')
+		},
+		updatePublication() {
+			this.loading = true
+
+			fetch(
+				`/index.php/apps/opencatalogi/api/publications/${this.publicationId}`,
+				{
+					method: 'PUT',
+					headers: {
+						'Content-Type': 'application/json',
+					},
+					body: JSON.stringify(
+						{
+
+							attachments: JSON.parse(this.publication.attachments),
+
+						},
+					),
+				},
+			)
+				.then((response) => {
+					this.closeModal()
+				})
+				.catch((err) => {
+					this.loading = false
+					console.error(err)
+				})
+		},
+	},
+}
+</script>
+
+<style>
+h4 {
+  font-weight: bold;
+}
+
+.head{
+	display: flex;
+	justify-content: space-between;
+}
+
+.button{
+	max-height: 10px;
+}
+
+.h1 {
+  display: block !important;
+  font-size: 2em !important;
+  margin-block-start: 0.67em !important;
+  margin-block-end: 0.67em !important;
+  margin-inline-start: 0px !important;
+  margin-inline-end: 0px !important;
+  font-weight: bold !important;
+  unicode-bidi: isolate !important;
+}
+
+.dataContent {
+  display: flex;
+  flex-direction: column;
+}
+
+.active.publicationDetails-actionsDelete {
+    background-color: var(--color-error) !important;
+}
+.active.publicationDetails-actionsDelete button {
+    color: #EBEBEB !important;
+}
+
+.PublicationDetail-clickable {
+    cursor: pointer !important;
+}
+</style>