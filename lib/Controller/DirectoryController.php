<?php

namespace OCA\OpenCatalogi\Controller;

use OCA\OpenCatalogi\Db\ListingMapper;
use OCA\OpenCatalogi\Service\DirectoryService;
use OCA\OpenCatalogi\Service\ObjectService;
use OCA\OpenCatalogi\Service\SearchService;
use OCP\AppFramework\Controller;
use OCP\AppFramework\Http\TemplateResponse;
use OCP\AppFramework\Http\JSONResponse;
use OCP\IAppConfig;
use OCP\IRequest;

class DirectoryController extends Controller
{
    const TEST_ARRAY = [
        "64996753-5109-4396-9f07-17040d7fb137" => [
            "id" => "64996753-5109-4396-9f07-17040d7fb137",
			"title" => "Directory test 1",
			"summary" => "A testing directory",
			"description" => "A testing directory description",
			"search" => "string",
			"metadata" => "string",
			"status" => "A status",
			"lastSync" => "string",
			"default" => "string",
			"available" => "true"

        ],
        "0dcb7be0-ce06-4453-9ea7-6d66f67aa4ea" =>[
            "id" => "0dcb7be0-ce06-4453-9ea7-6d66f67aa4ea",
			"title" => "Directory test 2",
			"summary" => "A testing directory",
			"description" => "A testing directory description",
			"search" => "string",
			"metadata" => "string",
			"status" => "A status",
			"lastSync" => "string",
			"default" => "string",
			"available" => "true"

        ]
    ];

    public function __construct(
		$appName,
		IRequest $request,
		private readonly IAppConfig $config,
		private readonly ListingMapper $listingMapper
	)
    {
        parent::__construct($appName, $request);
    }

    /**
     * @NoAdminRequired
     * @NoCSRFRequired
     */
    public function page(?string $getParameter)
    {
        // The TemplateResponse loads the 'main.php'
        // defined in our app's 'templates' folder.
        // We pass the $getParameter variable to the template
        // so that the value is accessible in the template.
        return new TemplateResponse(
            //Application::APP_ID,
            $this->appName,
            'DirectoryIndex',
            []
        );
    }


	/**
	 * @PublicPage
	 * @NoCSRFRequired
	 */
	public function index(ObjectService $objectService, SearchService $searchService): JSONResponse
	{
		$filters = $this->request->getParams();
        $fieldsToSearch = ['summary'];

		if($this->config->hasKey($this->appName, 'mongoStorage') === false
			|| $this->config->getValueString($this->appName, 'mongoStorage') !== '1'
		) {
			$searchParams = $searchService->createMySQLSearchParams(filters: $filters);
			$searchConditions = $searchService->createMySQLSearchConditions(filters: $filters, fieldsToSearch:  $fieldsToSearch);
			$filters = $searchService->unsetSpecialQueryParams(filters: $filters);

			return new JSONResponse(['results' => $this->listingMapper->findAll(limit: null, offset: null, filters: $filters, searchConditions: $searchConditions, searchParams: $searchParams)]);
		}

		$filters = $searchService->createMongoDBSearchFilter(filters: $filters, fieldsToSearch: $fieldsToSearch);
		$filters = $searchService->unsetSpecialQueryParams(filters: $filters);

		$dbConfig['base_uri'] = $this->config->getValueString(app: $this->appName, key: 'mongodbLocation');
		$dbConfig['headers']['api-key'] = $this->config->getValueString(app: $this->appName, key: 'mongodbKey');
		$dbConfig['mongodbCluster'] = $this->config->getValueString(app: $this->appName, key: 'mongodbCluster');

		$filters['_schema'] = 'directory';

		$result = $objectService->findObjects(filters: $filters, config: $dbConfig);

		$results = ["results" => $result['documents']];
		return new JSONResponse($results);
	}

	/**
	 * @NoAdminRequired
	 * @NoCSRFRequired
	 */
	public function show(string|int $id, ObjectService $objectService, DirectoryService $directoryService): JSONResponse
	{
		if($this->config->hasKey($this->appName, 'mongoStorage') === false
			|| $this->config->getValueString($this->appName, 'mongoStorage') !== '1'
		) {
			return new JSONResponse($this->listingMapper->find(id: (int) $id));
		}
		$dbConfig['base_uri'] = $this->config->getValueString(app: $this->appName, key: 'mongodbLocation');
		$dbConfig['headers']['api-key'] = $this->config->getValueString(app: $this->appName, key: 'mongodbKey');
		$dbConfig['mongodbCluster'] = $this->config->getValueString(app: $this->appName, key: 'mongodbCluster');

		$filters['_id'] = (string) $id;

		$result = $objectService->findObject(filters: $filters, config: $dbConfig);

		return new JSONResponse($result);
	}


	/**
	 * @PublicPage
	 * @NoCSRFRequired
	 */
	public function create(string $directory, DirectoryService $directoryService): JSONResponse
	{
<<<<<<< HEAD
		$data = $this->request->getParams();

		// Remove fields we should never post
		unset($data['id']);
		foreach($data as $key => $value) {
			if(str_starts_with($key, '_')) {
				unset($data[$key]);
			}
		}

		if($this->config->hasKey($this->appName, 'mongoStorage') === false
			|| $this->config->getValueString($this->appName, 'mongoStorage') !== '1'
		) {
			return new JSONResponse($this->listingMapper->createFromArray(object: $data));
		}

		$dbConfig['base_uri'] = $this->config->getValueString(app: $this->appName, key: 'mongodbLocation');
		$dbConfig['headers']['api-key'] = $this->config->getValueString(app: $this->appName, key: 'mongodbKey');
		$dbConfig['mongodbCluster'] = $this->config->getValueString(app: $this->appName, key: 'mongodbCluster');

		$data['_schema'] = 'directory';

		$returnData = $objectService->saveObject(
			data: $data,
			config: $dbConfig
		);

		$directoryService->registerToExternalDirectory(newDirectory: $data);

		// get post from requests
		return new JSONResponse($returnData);
=======
		$directories = [];
		$directoryService->registerToExternalDirectory(url: $directory, externalDirectories: $directories);

		return new JSONResponse(['results' => $directories]);
>>>>>>> 1fea061a
	}

	/**
	 * @NoAdminRequired
	 * @NoCSRFRequired
	 */
	public function update(string|int $id, ObjectService $objectService): JSONResponse
	{

		$data = $this->request->getParams();

		// Remove fields we should never post
		unset($data['id']);
		foreach($data as $key => $value) {
			if(str_starts_with($key, '_')) {
				unset($data[$key]);
			}
		}


		if($this->config->hasKey($this->appName, 'mongoStorage') === false
			|| $this->config->getValueString($this->appName, 'mongoStorage') !== '1'
		) {
			return new JSONResponse($this->listingMapper->updateFromArray(id: (int) $id, object: $data));
		}


		$dbConfig['base_uri'] = $this->config->getValueString(app: $this->appName, key: 'mongodbLocation');
		$dbConfig['headers']['api-key'] = $this->config->getValueString(app: $this->appName, key: 'mongodbKey');
		$dbConfig['mongodbCluster'] = $this->config->getValueString(app: $this->appName, key: 'mongodbCluster');

		$filters['_id'] = (string) $id;
		$returnData = $objectService->updateObject(
			filters: $filters,
			update: $data,
			config: $dbConfig
		);

		// get post from requests
		return new JSONResponse($returnData);
	}

	/**
	 * @NoAdminRequired
	 * @NoCSRFRequired
	 */
	public function destroy(string|int $id, ObjectService $objectService): JSONResponse
	{
		if($this->config->hasKey($this->appName, 'mongoStorage') === false
			|| $this->config->getValueString($this->appName, 'mongoStorage') !== '1'
		) {
			$this->listingMapper->delete($this->listingMapper->find((int) $id));

			return new JSONResponse([]);
		}

		$dbConfig['base_uri'] = $this->config->getValueString(app: $this->appName, key: 'mongodbLocation');
		$dbConfig['headers']['api-key'] = $this->config->getValueString(app: $this->appName, key: 'mongodbKey');
		$dbConfig['mongodbCluster'] = $this->config->getValueString(app: $this->appName, key: 'mongodbCluster');

		$filters['_id'] = (string) $id;
		$returnData = $objectService->deleteObject(
			filters: $filters,
			config: $dbConfig
		);

		// get post from requests
		return new JSONResponse($returnData);
	}
}<|MERGE_RESOLUTION|>--- conflicted
+++ resolved
@@ -135,7 +135,19 @@
 	 */
 	public function create(string $directory, DirectoryService $directoryService): JSONResponse
 	{
-<<<<<<< HEAD
+		$directories = [];
+		$directoryService->registerToExternalDirectory(url: $directory, externalDirectories: $directories);
+
+		return new JSONResponse(['results' => $directories]);
+	}
+
+	/**
+	 * @NoAdminRequired
+	 * @NoCSRFRequired
+	 */
+	public function update(string|int $id, ObjectService $objectService): JSONResponse
+	{
+
 		$data = $this->request->getParams();
 
 		// Remove fields we should never post
@@ -146,52 +158,6 @@
 			}
 		}
 
-		if($this->config->hasKey($this->appName, 'mongoStorage') === false
-			|| $this->config->getValueString($this->appName, 'mongoStorage') !== '1'
-		) {
-			return new JSONResponse($this->listingMapper->createFromArray(object: $data));
-		}
-
-		$dbConfig['base_uri'] = $this->config->getValueString(app: $this->appName, key: 'mongodbLocation');
-		$dbConfig['headers']['api-key'] = $this->config->getValueString(app: $this->appName, key: 'mongodbKey');
-		$dbConfig['mongodbCluster'] = $this->config->getValueString(app: $this->appName, key: 'mongodbCluster');
-
-		$data['_schema'] = 'directory';
-
-		$returnData = $objectService->saveObject(
-			data: $data,
-			config: $dbConfig
-		);
-
-		$directoryService->registerToExternalDirectory(newDirectory: $data);
-
-		// get post from requests
-		return new JSONResponse($returnData);
-=======
-		$directories = [];
-		$directoryService->registerToExternalDirectory(url: $directory, externalDirectories: $directories);
-
-		return new JSONResponse(['results' => $directories]);
->>>>>>> 1fea061a
-	}
-
-	/**
-	 * @NoAdminRequired
-	 * @NoCSRFRequired
-	 */
-	public function update(string|int $id, ObjectService $objectService): JSONResponse
-	{
-
-		$data = $this->request->getParams();
-
-		// Remove fields we should never post
-		unset($data['id']);
-		foreach($data as $key => $value) {
-			if(str_starts_with($key, '_')) {
-				unset($data[$key]);
-			}
-		}
-
 
 		if($this->config->hasKey($this->appName, 'mongoStorage') === false
 			|| $this->config->getValueString($this->appName, 'mongoStorage') !== '1'
