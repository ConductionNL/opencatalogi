<script setup>
import { navigationStore, objectStore, catalogStore } from '../../store/store.js'
</script>

<template>
	<div class="detailContainer">
		<div class="head">
			<h1 class="h1">
				{{ objectStore.getActiveObject('publication')?.title }}
			</h1>

			<NcActions :disabled="objectStore.isLoading('publication')"
				:primary="true"
				:menu-name="objectStore.isLoading('publication') ? 'Laden...' : 'Acties'"
				:inline="1"
				title="Acties die je kan uitvoeren op deze publicatie">
				<template #icon>
					<span>
						<NcLoadingIcon v-if="objectStore.isLoading('publication')" :size="20" appearance="dark" />
						<DotsHorizontal v-if="!objectStore.isLoading('publication')" :size="20" />
					</span>
				</template>
				<NcActionButton title="Bekijk de documentatie over publicaties"
					@click="openLink('https://conduction.gitbook.io/opencatalogi-nextcloud/gebruikers/publicaties', '_blank')">
					<template #icon>
						<HelpCircleOutline :size="20" />
					</template>
					Help
				</NcActionButton>
				<NcActionButton @click="navigationStore.setModal('objectModal')">
					<template #icon>
						<Pencil :size="20" />
					</template>
					Bewerken
				</NcActionButton>
				<NcActionButton @click="navigationStore.setDialog('copyPublication')">
					<template #icon>
						<ContentCopy :size="20" />
					</template>
					Kopiëren
				</NcActionButton>
				<NcActionButton v-if="objectStore.getActiveObject('publication')['@self']?.published === null"
					@click="publishPublication('publish')">
					<template #icon>
						<Publish :size="20" />
					</template>
					Publiceren
				</NcActionButton>
				<NcActionButton v-if="objectStore.getActiveObject('publication')['@self']?.published"
					@click="publishPublication('depublish')">
					<template #icon>
						<PublishOff :size="20" />
					</template>
					Depubliceren
				</NcActionButton>
				<NcActionButton @click="navigationStore.setDialog('downloadPublication')">
					<template #icon>
						<Download :size="20" />
					</template>
					Downloaden
				</NcActionButton>
				<NcActionButton disabled>
					<template #icon>
						<FolderOutline :size="20" />
					</template>
					Bijlage toevoegen
				</NcActionButton>
				<NcActionButton @click="navigationStore.setDialog('deleteObject', { objectType: 'publication', dialogTitle: 'Publicatie' })">
					<template #icon>
						<Delete :size="20" />
					</template>
					Verwijderen
				</NcActionButton>
			</NcActions>
		</div>
		<div class="container">
			<div class="detailGrid">
				<div v-if="publication.reference">
					<b>Referentie:</b>
					<span>{{ publication.reference }}</span>
				</div>
				<div v-if="publication.summary">
					<b>Samenvatting:</b>
					<span>{{ publication.summary || '-' }}</span>
				</div>
				<div v-if="publication.description">
					<b>Beschrijving:</b>
					<span>{{ publication.description || '-' }}</span>
				</div>
				<div v-if="publication.category">
					<b>Categorie:</b>
					<span>{{ publication.category || '-' }}</span>
				</div>
				<div v-if="publication.portal">
					<b>Portal:</b>
					<span><a target="_blank" :href="publication.portal">{{
						publication.portal || '-' }}</a></span>
				</div>
				<div v-if="publication.image">
					<b>Afbeelding:</b>
					<span>{{ publication.image || '-' }}</span>
				</div>
				<div v-if="publication.featured">
					<b>Uitgelicht:</b>
					<span>{{ publication.featured ? "Ja" : "Nee" }}</span>
				</div>
				<div v-if="publication.license">
					<b>Licentie:</b>
					<span>{{ publication.license || '-' }}</span>
				</div>
				<div v-if="publication.status">
					<b>Status:</b>
					<span>{{ publication.status || '-' }}</span>
				</div>
				<div v-if="publication.published">
					<b>Gepubliceerd:</b>
					<span>{{ new Date(publication.published).toLocaleDateString() || '-' }}</span>
				</div>
				<div v-if="publication.modified">
					<b>Gewijzigd:</b>
					<span>{{ publication.modified || '-' }}</span>
				</div>
				<div v-if="publication.source">
					<b>Bron:</b>
					<span>{{ publication.source || '-' }}</span>
				</div>
				<div v-if="publication.catalogi">
					<b>Catalogi:</b>
					<span v-if="catalogiLoading">Loading...</span>
					<div v-if="!catalogiLoading" class="buttonLinkContainer">
						<span>{{ catalogi?.title }}</span>
						<NcActions>
							<NcActionLink :aria-label="`ga naar ${catalogi?.title}`"
								:name="catalogi?.title"
								@click="goToCatalogi()">
								<template #icon>
									<OpenInApp :size="20" />
								</template>
								{{ catalogi?.title }}
							</NcActionLink>
						</NcActions>
					</div>
				</div>
			</div>
			<!-- <div class="detailGrid linksParameters">
				<div>
					<b>Organisatie:</b>
					<span v-if="organizationLoading">Loading...</span>
					<div v-if="!organizationLoading && organization?.title" class="buttonLinkContainer">
						<span>{{ organization?.title }}</span>
						<NcActions>
							<NcActionLink :aria-label="`ga naar ${organization?.title}`"
								:name="organization?.title"
								@click="goToOrganization()">
								<template #icon>
									<OpenInApp :size="20" />
								</template>
								{{ organization?.title }}
							</NcActionLink>
						</NcActions>
					</div>
					<div v-if="!organizationLoading && !organization?.title" class="buttonLinkContainer">
						<span>Geen organisatie gekoppeld</span>
					</div>
				</div>
			</div> -->
		</div>
		<div class="tabContainer">
			<BTabs content-class="mt-3" justified>
				<BTab title="Bijlagen" active>
					<div class="tabPanel">
						<div class="buttonsContainer">
							<NcButton type="primary"
								class="fullWidthButton"
								aria-label="Bijlage toevoegen"
								@click="addAttachment">
								<template #icon>
									<Plus :size="20" />
								</template>
								Bijlage toevoegen
							</NcButton>
							<NcButton type="secondary"
								aria-label="Open map"
								@click="openFolder(publication?.['@self']?.folder)">
								<template #icon>
									<FolderOutline :size="20" />
								</template>
							</NcButton>
							<NcActions :disabled="objectStore.isLoading('publicationAttachments')"
								:primary="true"
								class="checkboxListActionButton"
								:menu-name="objectStore.isLoading('publicationAttachments') ? 'Laden...' : 'Acties'"
								:inline="0"
								title="Acties die je kan uitvoeren op deze publicatie">
								<template #icon>
									<span>
										<NcLoadingIcon v-if="objectStore.isLoading('publicationAttachments')" :size="20" appearance="dark" />
										<DotsHorizontal v-if="!objectStore.isLoading('publicationAttachments')" :size="20" />
									</span>
								</template>
								<NcActionButton @click="selectAllAttachments('published')">
									<template #icon>
										<SelectAllIcon v-if="!allPublishedSelected" :size="20" />
										<SelectRemove v-else :size="20" />
									</template>
									{{ !allPublishedSelected ? "Selecteer" : "Deselecteer" }} alle gepubliceerde bijlagen
								</NcActionButton>
								<NcActionButton @click="selectAllAttachments('unpublished')">
									<template #icon>
										<SelectAllIcon v-if="!allUnpublishedSelected" :size="20" />
										<SelectRemove v-else :size="20" />
									</template>
									{{ !allUnpublishedSelected ? "Selecteer" : "Deselecteer" }} alle ongepubliceerde bijlagen
								</NcActionButton>
								<NcActionButton v-if="selectedUnpublishedCount > 0" @click="bulkPublish">
									<template #icon>
										<Publish :size="20" />
									</template>
									Publiceer {{ selectedUnpublishedCount }} bijlage{{ selectedUnpublishedCount > 1 ? 'n' : '' }}
								</NcActionButton>
								<NcActionButton v-if="selectedPublishedCount > 0" @click="bulkDepublish">
									<template #icon>
										<PublishOff :size="20" />
									</template>
									Depubliceer {{ selectedPublishedCount }} bijlage{{ selectedPublishedCount > 1 ? 'n' : '' }}
								</NcActionButton>
								<NcActionButton v-if="selectedAttachments.length > 0" @click="bulkDeleteAttachments">
									<template #icon>
										<Delete :size="20" />
									</template>
									Verwijder {{ selectedAttachmentsEntities.length }} bijlage{{ selectedAttachmentsEntities.length > 1 ? 'n' : '' }}
								</NcActionButton>
							</NcActions>
						</div>

						<div v-if="publicationAttachments?.length > 0">
							<div v-for="(attachment, i) in publicationAttachments" :key="`${attachment}${i}`" class="checkedItem">
								<NcCheckboxRadioSwitch
									:checked="selectedAttachments.includes(attachment.id)"
									@update:checked="toggleSelection(attachment)" />

								<NcListItem
									:class="`${attachment?.title === editingTags ? 'editingTags' : ''}`"
									:name="attachment?.title"
									:bold="false"
									:active="objectStore.getActiveObject('publicationAttachment')?.id === attachment.id"
									:force-display-actions="true"
									@click="setActiveAttachment(attachment)">
									<template #icon>
										<NcLoadingIcon v-if="fileIdsLoading.includes(attachment.id) && (depublishLoading.includes(attachment.id) || publishLoading.includes(attachment.id) || saveTagsLoading.includes(attachment.id))" :size="44" />
										<ExclamationThick v-else-if="!attachment.accessUrl || !attachment.downloadUrl" class="warningIcon" :size="44" />
										<FileOutline v-else
											class="publishedIcon"
											disable-menu
											:size="44" />
									</template>

									<template #details>
										<span>{{ formatFileSize(attachment?.size) }}</span>
									</template>
									<template #indicator>
										<div v-if="editingTags !== attachment.title" class="fileLabelsContainer">
											<NcCounterBubble v-for="label of attachment.labels" :key="label">
												{{ label }}
											</NcCounterBubble>
										</div>
										<div v-if="editingTags === attachment.title" class="editTagsContainer">
											<NcSelect
												v-model="editedTags"
												class="editTagsSelect"
												:disabled="saveTagsLoading.includes(attachment.id)"
												:taggable="true"
												:multiple="true"
												:aria-label-combobox="labelOptionsEdit.inputLabel"
												:options="labelOptionsEdit.options" />
											<NcButton
												v-tooltip="'Labels opslaan'"
												class="editTagsButton"
												type="primary"
												:aria-label="`save tags for ${attachment.title}`"
												@click="saveTags(attachment, editedTags)">
												<template #icon>
													<ContentSaveOutline v-if="!saveTagsLoading.includes(attachment.id)" :size="20" />
													<NcLoadingIcon v-if="saveTagsLoading.includes(attachment.id)" :size="20" />
												</template>
											</NcButton>
										</div>
									</template>
									<template #subname>
										{{ attachment?.published ? new Date(attachment?.published).toLocaleDateString() : "Niet gepubliceerd" }} - {{ attachment?.type || 'Geen type' }}
									</template>
									<template #actions>
										<NcActionButton close-after-click @click="openFile(attachment)">
											<template #icon>
												<OpenInNew :size="20" />
											</template>
											Bekijk bestand
										</NcActionButton>
										<NcActionButton v-if="!attachment.published" close-after-click @click="publishFile(attachment)">
											<template #icon>
												<Publish :size="20" />
											</template>
											Publiceren
										</NcActionButton>
										<NcActionButton v-if="attachment.published" close-after-click @click="depublishFile(attachment)">
											<template #icon>
												<PublishOff :size="20" />
											</template>
											Depubliceren
										</NcActionButton>
										<NcActionButton close-after-click @click="deleteFile(attachment)">
											<template #icon>
												<Delete :size="20" />
											</template>
											Verwijderen
										</NcActionButton>
										<NcActionButton v-if="editingTags !== attachment.title" close-after-click @click="editTags(attachment)">
											<template #icon>
												<TagEdit :size="20" />
											</template>
											Tags bewerken
										</NcActionButton>
										<NcActionButton v-if="editingTags === attachment.title" close-after-click @click="editingTags = null; editedTags = []">
											<template #icon>
												<TagOff :size="20" />
											</template>
											Stop tags bewerken
										</NcActionButton>
									</template>
								</NcListItem>
							</div>

							<div class="paginationContainer">
								<BPagination v-model="currentPage" :total-rows="publicationAttachments?.total" :per-page="limit" />
								<div>
									<span>Aantal per pagina</span>
									<NcSelect v-model="limit"
										aria-label-combobox="Aantal per pagina"
										class="limitSelect"
										:options="limitOptions.options"
										:taggable="true"
										:selectable="(option) => !isNaN(option) && (typeof option !== 'boolean')" />
								</div>
							</div>
						</div>

						<div v-if="publicationAttachments?.length === 0">
							<b class="emptyStateMessage">
								Nog geen bijlage toegevoegd
							</b>
						</div>

						<div
							v-if="publicationAttachments?.length !== 0 && !publicationAttachments?.length > 0">
							<NcLoadingIcon :size="64"
								class="loadingIcon"
								appearance="dark"
								name="Bijlagen aan het laden" />
						</div>
					</div>
				</BTab>
				<!-- <BTab title="Eigenschappen">
					<div class="tabPanel">
						<div class="buttonsContainer">
							<NcButton type="primary"
								class="fullWidthButton"
								aria-label="Bijlage toevoegen"
								@click="navigationStore.setModal('addPublicationData')">
								<template #icon>
									<Plus :size="20" />
								</template>
								Eigenschap toevoegen
							</NcButton>
							<NcActions :disabled="objectStore.isLoading('publication')"
								:primary="true"
								class="checkboxListActionButton"
								:menu-name="objectStore.isLoading('publication') ? 'Laden...' : 'Acties'"
								:inline="0"
								title="Acties die je kan uitvoeren op deze publicatie">
								<template #icon>
									<span>
										<NcLoadingIcon v-if="objectStore.isLoading('publication')" :size="20" appearance="dark" />
										<DotsHorizontal v-if="!objectStore.isLoading('publication')" :size="20" />
									</span>
								</template>
								<NcActionButton @click="selectAllPublicationData()">
									<template #icon>
										<SelectAllIcon v-if="!allPublicationDataSelected" :size="20" />
										<SelectRemove v-else :size="20" />
									</template>
									{{ !allPublicationDataSelected ? "Selecteer" : "Deselecteer" }} alle eigenschappen
								</NcActionButton>
								<NcActionButton :disabled="selectedPublicationData.length === 0" @click="bulkDeleteEigenschappen">
									<template #icon>
										<Delete :size="20" />
									</template>
									Verwijder {{ selectedPublicationData.length }} eigenschap{{ selectedPublicationData.length > 1 || selectedPublicationData.length === 0 ? 'pen' : '' }}
								</NcActionButton>
							</NcActions>
						</div>
						<div v-if="publication && publication.data && Object.keys(publication.data).length > 0">
							<div v-for="(value, key, i) in publication?.data" :key="`${key}${i}`" class="checkedItem">
								<NcCheckboxRadioSwitch
									:checked="selectedPublicationData.includes(key)"
									@update:checked="togglePublicationDataSelection(key)" />
								<NcListItem
									:name="key"
									:bold="false"
									:force-display-actions="true"
									:active="publicationDataKey === key"
									@click="setActiveDataKey(key)">
									<template #icon>
										<CircleOutline
											:class="publicationDataKey === key && 'selectedZaakIcon'"
											disable-menu
											:size="44" />
									</template>
									<template #subname>
										{{ value }}
									</template>
									<template #actions>
										<NcActionButton @click="editPublicationDataItem(key)">
											<template #icon>
												<Pencil :size="20" />
											</template>
											Bewerken
										</NcActionButton>
										<NcActionButton @click="deletePublicationDataItem(key)">
											<template #icon>
												<Delete :size="20" />
											</template>
											Verwijderen
										</NcActionButton>
									</template>
								</NcListItem>
							</div>
						</div>
					</div>
					<div v-if="!publication || !publication.data || Object.keys(publication.data).length === 0" class="tabPanel">
						<b class="emptyStateMessage">
							Geen eigenschappen gevonden
						</b>
					</div>
				</BTab> -->
				<BTab title="Thema's">
					<div class="tabPanel">
						<div class="buttonsContainer">
							<NcButton type="primary"
								class="fullWidthButton"
								aria-label="Thema toevoegen"
								@click="navigationStore.setModal('addPublicationTheme')">
								<template #icon>
									<Plus :size="20" />
								</template>
								Thema toevoegen
							</NcButton>
							<NcActions :disabled="objectStore.isLoading('themes')"
								:primary="true"
								class="checkboxListActionButton"
								:menu-name="objectStore.isLoading('themes') ? 'Laden...' : 'Acties'"
								:inline="0"
								title="Acties die je kan uitvoeren op deze publicatie">
								<template #icon>
									<span>
										<NcLoadingIcon v-if="objectStore.isLoading('themes')" :size="20" appearance="dark" />
										<DotsHorizontal v-if="!objectStore.isLoading('themes')" :size="20" />
									</span>
								</template>
								<NcActionButton @click="selectAllThemes()">
									<template #icon>
										<SelectAllIcon v-if="!allThemesSelected" :size="20" />
										<SelectRemove v-else :size="20" />
									</template>
									{{ !allThemesSelected ? "Selecteer" : "Deselecteer" }} alle thema's
								</NcActionButton>
								<NcActionButton :disabled="selectedThemes.length === 0" @click="bulkDeleteThemes">
									<template #icon>
										<Delete :size="20" />
									</template>
									Verwijder {{ selectedThemes.length }} thema{{ selectedThemes.length > 1 || selectedThemes.length === 0 ? "'s" : '' }}
								</NcActionButton>
							</NcActions>
						</div>
						<div v-if="filteredThemes?.length || missingThemes?.length">
							<div v-for="(value, key, i) in filteredThemes" :key="`${value.id}${i}`" class="checkedItem">
								<NcCheckboxRadioSwitch
									:checked="selectedThemes.includes(value.id)"
									@update:checked="toggleThemeSelection(value)" />
								<NcListItem
									:name="value.title"
									:bold="false"
									:force-display-actions="true">
									<template #icon>
										<ShapeOutline
											:class="objectStore.getActiveObject('theme')?.id === value.id && 'selectedZaakIcon'"
											disable-menu
											:size="44" />
									</template>
									<template #subname>
										{{ value.summary }}
									</template>
									<template #actions>
										<NcActionButton @click="objectStore.setActiveObject('theme', value); navigationStore.setSelected('themes')">
											<template #icon>
												<OpenInApp :size="20" />
											</template>
											Bekijken
										</NcActionButton>
										<NcActionButton @click="objectStore.setActiveObject('theme', value); navigationStore.setDialog('deletePublicationThemeDialog')">
											<template #icon>
												<Delete :size="20" />
											</template>
											Verwijderen
										</NcActionButton>
									</template>
								</NcListItem>
							</div>
							<NcListItem v-for="(value, key, i) in missingThemes"
								:key="`${value}${i}`"
								:name="'Thema ' + value"
								:bold="false"
								:force-display-actions="true">
								<template #icon>
									<Alert disable-menu
										:size="44" />
								</template>
								<template #subname>
									Thema {{ value }} bestaat niet, het is aan te raden om het te verwijderen van deze publicatie.
								</template>
								<template #actions>
									<NcActionButton :disabled="deleteThemeLoading" @click="deleteMissingTheme(value)">
										<template #icon>
											<Delete :size="20" />
										</template>
										Verwijderen
									</NcActionButton>
								</template>
							</NcListItem>
						</div>
						<div v-if="!filteredThemes?.length && !missingThemes?.length" class="tabPanel">
							<b class="emptyStateMessage">
								Geen thema's gevonden
							</b>
						</div>
					</div>
				</BTab>
				<BTab title="Logging">
					<table width="100%">
						<tr>
							<th><b>Tijdstip</b></th>
							<th><b>Gebruiker</b></th>
							<th><b>Actie</b></th>
							<th><b>Details</b></th>
						</tr>
						<tr>
							<td>18-07-2024 11:55:21</td>
							<td>Ruben van der Linde</td>
							<td>Created</td>
							<td>
								<NcButton @click="navigationStore.setDialog('viewLog')">
									<template #icon>
										<TimelineQuestionOutline :size="20" />
									</template>
									Bekijk details
								</NcButton>
							</td>
						</tr>
					</table>
				</BTab>
				<BTab v-if="1 == 2" title="Rechten">
					<table width="100%">
						<tr>
							<td>Deze publicatie is <b v-if="prive">NIET</b> openbaar toegankelijk</td>
							<td>
								<NcButton @click="prive = !prive">
									<template #icon>
										<LockOpenVariantOutline v-if="!prive" :size="20" />
										<LockOutline v-if="prive" :size="20" />
									</template>
									<span v-if="!prive">Privé maken</span>
									<span v-if="prive">Openbaar maken</span>
								</NcButton>
							</td>
						</tr>
						<tr v-if="prive">
							<td>Gebruikersgroepen</td>
							<td>
								<NcSelectTags v-model="userGroups"
									input-label="gebruikers groepen"
									:multiple="true" />
							</td>
						</tr>
					</table>
				</BTab>
				<BTab v-if="1 == 2" title="Statistieken">
					<apexchart v-if="publication.status === 'Published'"
						width="100%"
						type="line"
						:options="chart.options"
						:series="chart.series" />
					<NcNoteCard type="info">
						<p>Er zijn nog geen statistieken over deze publicatie bekend</p>
					</NcNoteCard>
				</BTab>
			</BTabs>
		</div>
	</div>
</template>

<script>
import { NcActionButton, NcActions, NcButton, NcListItem, NcLoadingIcon, NcNoteCard, NcSelect, NcSelectTags, NcActionLink, NcCounterBubble, NcCheckboxRadioSwitch } from '@nextcloud/vue'
import { BTab, BTabs, BPagination } from 'bootstrap-vue'
import VueApexCharts from 'vue-apexcharts'
import axios from 'axios'
// Icons
import ContentCopy from 'vue-material-design-icons/ContentCopy.vue'
import Delete from 'vue-material-design-icons/Delete.vue'
import DotsHorizontal from 'vue-material-design-icons/DotsHorizontal.vue'
import Download from 'vue-material-design-icons/Download.vue'
import HelpCircleOutline from 'vue-material-design-icons/HelpCircleOutline.vue'
import LockOpenVariantOutline from 'vue-material-design-icons/LockOpenVariantOutline.vue'
import LockOutline from 'vue-material-design-icons/LockOutline.vue'
import OpenInApp from 'vue-material-design-icons/OpenInApp.vue'
import Pencil from 'vue-material-design-icons/Pencil.vue'
import Publish from 'vue-material-design-icons/Publish.vue'
import PublishOff from 'vue-material-design-icons/PublishOff.vue'
import TimelineQuestionOutline from 'vue-material-design-icons/TimelineQuestionOutline.vue'
import FolderOutline from 'vue-material-design-icons/FolderOutline.vue'
import OpenInNew from 'vue-material-design-icons/OpenInNew.vue'
import Alert from 'vue-material-design-icons/Alert.vue'
import FileOutline from 'vue-material-design-icons/FileOutline.vue'
import ShapeOutline from 'vue-material-design-icons/ShapeOutline.vue'
import ExclamationThick from 'vue-material-design-icons/ExclamationThick.vue'
import Plus from 'vue-material-design-icons/Plus.vue'
import TagEdit from 'vue-material-design-icons/TagEdit.vue'
import TagOff from 'vue-material-design-icons/TagOff.vue'
import ContentSaveOutline from 'vue-material-design-icons/ContentSaveOutline.vue'
import SelectAllIcon from 'vue-material-design-icons/SelectAll.vue'
import SelectRemove from 'vue-material-design-icons/SelectRemove.vue'

export default {
	name: 'PublicationDetail',
	components: {
		NcLoadingIcon,
		NcActionButton,
		NcActions,
		NcButton,
		NcListItem,
		NcSelectTags,
		NcNoteCard,
		NcActionLink,
		NcCheckboxRadioSwitch,
		BTab,
		BTabs,
		apexchart: VueApexCharts,

	},
	data() {
		return {
			test: false,
			selectedAttachments: [],
			limit: '200',
			limitOptions: {
				options: ['10', '20', '50', '100', '200'],
				value: this.limit,
			},

			currentPage: 1,
			totalPages: 1,
			selectedThemes: [],
			editingTitle: '',
			editedTags: [],
			depublishLoading: [],
			publishLoading: [],
			saveTagsLoading: [],
			fileIdsLoading: [],
			selectedPublicationData: [],
			publicationDataKey: '',
			previousPublicationId: null,
			tagsLoading: false,
			labelOptionsEdit: {
				inputLabel: 'Labels',
				multiple: true,
			},
			editingTags: null,
		}
	},
	computed: {
		publicationAttachments() {
			const attachments = objectStore.getCollection('publicationAttachments').results
			if (!attachments) return { results: [], page: 1, total: 0 }

			this.currentPage = attachments.page || 1
			this.totalPages = attachments.total || 1
			return attachments.results || []
		},
		publication() {
			return objectStore.getActiveObject('publication')
		},
		filteredThemes() {
			const themes = objectStore.getCollection('theme').results
			return themes.filter((theme) => this.publication?.themes?.includes(theme.id))
		},
		missingThemes() { // themes (id's)- which are on the publication but do not exist on the themeList
			const themes = objectStore.getCollection('theme').results

			return this.publication?.themes?.filter((themeId) => !themes.map((theme) => theme.id).includes(themeId))
		},
		allPublishedSelected() {
			const published = this.publicationAttachments?.filter(item => !!item.published)
				.map(item => item.id) || []

			if (!published.length) {
				return false
			}
			return published.every(pubId => this.selectedAttachments.includes(pubId))
		},
		allUnpublishedSelected() {
			const unpublished = this.publicationAttachments?.filter(item => !item.published)
				.map(item => item.id) || []

			if (!unpublished.length) {
				return false
			}
			return unpublished.every(unpubId => this.selectedAttachments.includes(unpubId))
		},
	},
	mounted() {
<<<<<<< HEAD
		catalogStore.getPublicationAttachments()
=======
		this.getPublicationAttachments()
>>>>>>> cc87509e
		this.getTags().then(({ response, data }) => {
			this.labelOptionsEdit.options = data
		})
	},
	updated() {
		const currentPublicationId = objectStore.getActiveObject('publication')?.id
		if (currentPublicationId && currentPublicationId !== this.previousPublicationId) {
			this.previousPublicationId = currentPublicationId
			catalogStore.getPublicationAttachments()
		}
	},
	methods: {
		formatFileSize(size) {
			if (size < 1024) return size + ' bytes'
			if (size < 1024 * 1024) return (size / 1024).toFixed(2) + ' KB'
			if (size < 1024 * 1024 * 1024) return (size / (1024 * 1024)).toFixed(2) + ' MB'
			return (size / (1024 * 1024 * 1024)).toFixed(2) + ' GB'
		},
		openLink(url, type = '') {
			window.open(url, type)
		},
		addAttachment() {
			navigationStore.setModal('uploadFiles')
		},
		openFolder(folder) {
			window.open(folder, '_blank')
		},
		selectedPublishedCount() {
			return this.selectedAttachments.filter((a) => {
				const found = this.publicationAttachments
					?.find(item => item.id === a)
				if (!found) return false

				return !!found.published
			}).length
		},
		selectedUnpublishedCount() {
			return this.selectedAttachments.filter((a) => {
				const found = this.publicationAttachments?.find(item => item.id === a)
				if (!found) return false
				return found.published === null
			}).length
		},
<<<<<<< HEAD
=======
		async getPublicationAttachments(options = {}) {

			let endpoint = `/index.php/apps/openregister/api/objects/${objectStore.getActiveObject('publication')['@self'].register}/${objectStore.getActiveObject('publication')['@self'].schema}/${objectStore.getActiveObject('publication').id}/files`

			const params = []

			if (options.page) {
				params.push('_page=' + options.page)
			}
			if (options.limit) {
				params.push('_limit=' + options.limit)
			}

			if (params.length > 0) {
				endpoint += '?' + params.join('&')
			}

			const response = await fetch(
				endpoint,
				{ method: 'GET' },
			)

			const rawData = await response.json()
			objectStore.setCollection('publicationAttachments', rawData)

		},
>>>>>>> cc87509e
		selectedAttachmentsEntities() {
			return this.publicationAttachments?.filter(attach => this.selectedAttachments.includes(attach.id)) || []
		},
		editTags(attachment) {
			this.editingTags = attachment.title
			this.editedTags = attachment.labels
		},
		async getTags() {
			const response = await fetch(
				'/index.php/apps/opencatalogi/api/tags',
				{ method: 'get' },
			)
			const data = await response.json()

			// const filteredData = data.filter((tag) => !tag.startsWith('object:'))

			// this.setTagsList(filteredData)
			return { response, data }
		},
		async saveTags(attachment) {
			this.saveTagsLoading.push(attachment.id)
			this.fileIdsLoading.push(attachment.id)

			const formData = new FormData()
			this.editedTags && this.editedTags.forEach((tag) => {
				formData.append('tags[]', tag)
			})

			await axios.post(`/index.php/apps/openregister/api/objects/${objectStore.getActiveObject('publication')['@self'].register}/${objectStore.getActiveObject('publication')['@self'].schema}/${objectStore.getActiveObject('publication').id}/files/${attachment.title}`,
				formData,
				{
					headers: {
						'Content-Type': 'multipart/form-data',
					},
				})

				.then((response) => {
					this.editingTags = null
					this.editedTags = []
				})
				.catch((err) => {
					console.error(err)
				})
				.finally(() => {
					this.getTags().then(({ response, data }) => {
						this.labelOptionsEdit.options = data
					})
<<<<<<< HEAD
					catalogStore.getPublicationAttachments({ page: this.currentPage, limit: this.limit }).finally(() => {
=======
					this.getPublicationAttachments({ page: this.currentPage, limit: this.limit }).finally(() => {
>>>>>>> cc87509e
						this.saveTagsLoading.splice(this.saveTagsLoading.indexOf(attachment.id), 1)
						this.fileIdsLoading.splice(this.fileIdsLoading.indexOf(attachment.id), 1)
					})

				})
		},

		toggleSelection(attachment) {
			this.selectedAttachments = this.selectedAttachments.includes(attachment.id) ? this.selectedAttachments.filter(id => id !== attachment.id) : [...this.selectedAttachments, attachment.id]
		},
		selectAllPublicationData() {
			const keys = this.publication?.data ? Object.keys(this.publication.data) : []
			if (!keys.length) return

			if (!this.allPublicationDataSelected) {
				this.selectedPublicationData = keys
			} else {
				this.selectedPublicationData = []
			}
		},
		allPublicationDataSelected() {
			const keys = this.publication?.data ? Object.keys(this.publication.data) : []
			if (!keys.length) return false
			return keys.every(key => this.selectedPublicationData.includes(key))
		},
		publishPublication(mode) {
			fetch(`/index.php/apps/openregister/api/objects/${objectStore.getActiveObject('publication')['@self'].register}/${objectStore.getActiveObject('publication')['@self'].schema}/${objectStore.getActiveObject('publication').id}/${mode}`, {
				method: 'POST',
			}).then((response) => {
				catalogStore.fetchPublications()
				response.json().then((data) => {
					objectStore.setActiveObject('publication', { ...data, id: data.id || data['@self'].id })
				})
			})
		},
		publishFile(attachment) {
			this.publishLoading.push(attachment.id)
			this.fileIdsLoading.push(attachment.id)
			return fetch(`/index.php/apps/openregister/api/objects/${objectStore.getActiveObject('publication')['@self'].register}/${objectStore.getActiveObject('publication')['@self'].schema}/${objectStore.getActiveObject('publication').id}/files/${attachment.path}/publish`, {
				method: 'POST',
			}).catch((error) => {
				console.error('Error publishing file:', error)
			}).finally(() => {
				catalogStore.getPublicationAttachments().finally(() => {
					this.publishLoading.splice(this.publishLoading.indexOf(attachment.id), 1)
					this.fileIdsLoading.splice(this.fileIdsLoading.indexOf(attachment.id), 1)
				})
			})
		},
		depublishFile(attachment) {
			this.depublishLoading.push(attachment.id)
			this.fileIdsLoading.push(attachment.id)
			return fetch(`/index.php/apps/openregister/api/objects/${objectStore.getActiveObject('publication')['@self'].register}/${objectStore.getActiveObject('publication')['@self'].schema}/${objectStore.getActiveObject('publication').id}/files/${attachment.path}/depublish`, {
				method: 'POST',
			}).catch((error) => {
				console.error('Error depublishing file:', error)
			}).finally(() => {
				catalogStore.getPublicationAttachments().finally(() => {
					this.depublishLoading.splice(this.depublishLoading.indexOf(attachment.id), 1)
					this.fileIdsLoading.splice(this.fileIdsLoading.indexOf(attachment.id), 1)
				})
			})
		},
		deleteFile(attachment) {
			objectStore.setActiveObject('publicationAttachment', attachment)
			navigationStore.setDialog('deleteAttachment')
		},

		bulkPublish() {
			const unpublishedAttachments = this.publicationAttachments?.filter(
				attachment =>
					this.selectedAttachments.includes(attachment.id) && !attachment.published,
			) || []

			const promises = unpublishedAttachments.map(async attachment => {
				this.publishLoading.push(attachment.id)
				return await this.publishFile(attachment)
			})

			Promise.all(promises).then(() => {
				catalogStore.getPublicationAttachments(this.publication.id, {
					page: this.currentPage,
					limit: this.limit,
				})
				this.selectedAttachments = []
				this.publishLoading = this.publishLoading.filter(id => id !== this.publication.id)
			})
		},
		bulkDepublish() {
			const publishedAttachments = this.publicationAttachments?.results
				?.filter(
					attachment =>
						this.selectedAttachments.includes(attachment.id) && attachment.published,
				) || []

			const promises = publishedAttachments.map(async attachment => {
				this.depublishLoading.push(attachment.id)
				return await this.depublishFile(attachment)
			})

			Promise.all(promises).then(() => {
				catalogStore.getPublicationAttachments(this.publication.id, {
					page: this.currentPage,
					limit: this.limit,
				})
				this.selectedAttachments = []
				this.depublishLoading = this.depublishLoading.filter(id => id !== this.publication.id)
			})
		},
		bulkDeleteEigenschappen() {
			if (!this.selectedPublicationData.length) return
			navigationStore.setDialog('deleteMultiplePublicationData')
		},

		togglePublicationDataSelection(key) {
			if (this.selectedPublicationData.includes(key)) {
				this.selectedPublicationData = this.selectedPublicationData.filter(k => k !== key)
			} else {
				this.selectedPublicationData.push(key)
			}
		},

		selectAllThemes() {
			const themes = this.filteredThemes?.map(theme => theme.id) || []
			if (!themes.length) return

			if (!this.allThemesSelected) {
				this.selectedThemes = themes
			} else {
				this.selectedThemes = []
			}
		},

		setActiveAttachment(attachment) {
			if (JSON.stringify(objectStore.getActiveObject('publicationAttachment')) === JSON.stringify(attachment)) {
				objectStore.setActiveObject('publicationAttachment', false)
			} else { objectStore.setActiveObject('publicationAttachment', attachment) }
		},
		allThemesSelected() {
			const themes = this.filteredThemes?.map(theme => theme.id) || []
			if (!themes.length) return false
			return themes.every(themeId => this.selectedThemes.includes(themeId))
		},

		bulkDeleteThemes() {
			if (!this.selectedThemes.length) return
			navigationStore.setDialog('deleteMultipleThemes')
		},
		onBulkDeleteThemesDone() {
			navigationStore.setDialog(false)
			this.selectedThemes = []
		},
		onBulkDeleteThemesCancel() {
			navigationStore.setDialog(false)
		},

		toggleThemeSelection(theme) {
			if (this.selectedThemes.includes(theme.id)) {
				this.selectedThemes = this.selectedThemes.filter(id => id !== theme.id)
			} else {
				this.selectedThemes.push(theme.id)
			}
		},

	},
}
</script>
<style>

.editingTags > div > a {
	height: auto !important;
}
</style>
<style scoped>
h4 {
	font-weight: bold;
}

.head {
	display: flex;
	justify-content: space-between;
}

.button {
	max-height: 10px;
}

.h1 {
	display: block !important;
	font-size: 2em !important;
	margin-block-start: 0.67em !important;
	margin-block-end: 0.67em !important;
	margin-inline-start: 0px !important;
	margin-inline-end: 0px !important;
	font-weight: bold !important;
	unicode-bidi: isolate !important;
}

.dataContent {
	display: flex;
	flex-direction: column;
}

.fileLabelsContainer {
	display: inline-flex;
	gap: 3px;
}

.active.publicationDetails-actionsDelete {
	background-color: var(--color-error) !important;
}

.active.publicationDetails-actionsDelete button {
	color: #EBEBEB !important;
}

.PublicationDetail-clickable {
	cursor: pointer !important;
}

.buttonLinkContainer {
	display: inline-flex;
	align-items: center;
}

.flex-hor {
	display: flex;
	gap: 4px;
}

.float-right {
	float: right;
}

.buttonsContainer {
	display: flex;
	gap: 10px;
	margin-block-end: 20px;
}

.fullWidthButton {
	width: 100%;
	max-width: 300px;
}

.selectedFileIcon {
	color: var(--color-primary);
}

.editTagsContainer {
	display: flex;
}

.editTagsSelect {
	max-width: 400px;
}

.editTagsButton {
	height: fit-content;
	align-self: center;
	margin-inline-start: 3px;
}
.linksParameters {
	margin-top: 25px;
}
.emptyStateMessage {
    margin-block-start: 15px;
    text-align: center;
    display: flex;
    justify-content: center;
}

.paginationContainer {
	display: flex;
	justify-content: space-between;
	align-items: center;
	margin-block-start: 10px;
}

.pagination {
	margin-block-start: 0px !important;
}

.limitSelect {
	margin-block-end: 0px;
}

.checkboxListActionButton {
	margin-inline-start: auto;
}
.checkedItem {
	display: flex;
	align-items: center;
}
</style><|MERGE_RESOLUTION|>--- conflicted
+++ resolved
@@ -726,11 +726,7 @@
 		},
 	},
 	mounted() {
-<<<<<<< HEAD
 		catalogStore.getPublicationAttachments()
-=======
-		this.getPublicationAttachments()
->>>>>>> cc87509e
 		this.getTags().then(({ response, data }) => {
 			this.labelOptionsEdit.options = data
 		})
@@ -774,35 +770,6 @@
 				return found.published === null
 			}).length
 		},
-<<<<<<< HEAD
-=======
-		async getPublicationAttachments(options = {}) {
-
-			let endpoint = `/index.php/apps/openregister/api/objects/${objectStore.getActiveObject('publication')['@self'].register}/${objectStore.getActiveObject('publication')['@self'].schema}/${objectStore.getActiveObject('publication').id}/files`
-
-			const params = []
-
-			if (options.page) {
-				params.push('_page=' + options.page)
-			}
-			if (options.limit) {
-				params.push('_limit=' + options.limit)
-			}
-
-			if (params.length > 0) {
-				endpoint += '?' + params.join('&')
-			}
-
-			const response = await fetch(
-				endpoint,
-				{ method: 'GET' },
-			)
-
-			const rawData = await response.json()
-			objectStore.setCollection('publicationAttachments', rawData)
-
-		},
->>>>>>> cc87509e
 		selectedAttachmentsEntities() {
 			return this.publicationAttachments?.filter(attach => this.selectedAttachments.includes(attach.id)) || []
 		},
@@ -850,11 +817,7 @@
 					this.getTags().then(({ response, data }) => {
 						this.labelOptionsEdit.options = data
 					})
-<<<<<<< HEAD
 					catalogStore.getPublicationAttachments({ page: this.currentPage, limit: this.limit }).finally(() => {
-=======
-					this.getPublicationAttachments({ page: this.currentPage, limit: this.limit }).finally(() => {
->>>>>>> cc87509e
 						this.saveTagsLoading.splice(this.saveTagsLoading.indexOf(attachment.id), 1)
 						this.fileIdsLoading.splice(this.fileIdsLoading.indexOf(attachment.id), 1)
 					})
