<script setup>
import { store } from '../../store.js'
</script>
<template>
	<NcModal v-if="store.modal === 'publicationAdd'" ref="modalRef" @close="store.setModal(false)">
<<<<<<< HEAD
		<div v-if="!loading && !successMessage" class="modal__content">
=======
		<div class="modal__content">
>>>>>>> 75d3e7ee
			<h2>Add publication</h2>
			<div class="formContainer">
				<div class="form-group">
					<NcTextField :disabled="publicationLoading" label="Naam" :value.sync="title" />
				</div>
				<div class="form-group">
					<NcTextArea :disabled="publicationLoading" label="Beschrijving" :value.sync="description" />
				</div>
				<div class="form-group">
					<NcTextField :disabled="loading"
						label="Categorie"
						:value.sync="category"
						:loading="publicationLoading" />
				</div>
				<div class="form-group">
					<NcTextField :disabled="loading"
						label="Publicatie"
						:value.sync="publication"
						:loading="publicationLoading" />
				</div>
				<div class="form-group">
					<NcTextField :disabled="loading"
						label="Portaal"
						:value.sync="portal"
						:loading="publicationLoading" />
				</div>
				<div class="form-group">
					<NcTextField :disabled="loading"
						label="Status"
						:value.sync="status"
						:loading="publicationLoading" />
				</div>
				<div class="form-group">
					<NcTextField :disabled="loading"
						label="Gepubliceerd"
						:value.sync="published"
						:loading="publicationLoading" />
				</div>
				<div class="form-group">
					<p>Featured</p>
					<NcCheckboxRadioSwitch :disabled="loading"
						label="Featured"
						:value.sync="featured"
						:loading="publicationLoading" />
				</div>
				<div class="form-group">
					<NcTextField :disabled="loading"
						label="Image"
						:value.sync="image"
						:loading="publicationLoading" />
				</div>
				<div class="form-group">
					<NcTextField :disabled="loading"
						label="Modified"
						:value.sync="modified"
						:loading="publicationLoading" />
				</div>
				<div class="form-group">
					<NcTextField :disabled="loading"
						label="Licentie"
						:value.sync="license"
						:loading="publicationLoading" />
				</div>
				<div class="selectGrid">
					<div class="form-group">
						<NcSelect v-bind="catalogi"
							v-model="catalogi.value"
							input-label="Catalogi"
							:loading="catalogiLoading"
							:disabled="publicationLoading"
							required />
					</div>
					<div class="form-group">
						<NcSelect v-bind="metaData"
							v-model="metaData.value"
							input-label="MetaData"
							:loading="metaDataLoading"
							:disabled="publicationLoading"
							required />
					</div>
				</div>
				<div class="form-group">
					<NcTextArea :error="!dataIsValidJson"
						:disabled="publicationLoading"
						label="Data"
						:value.sync="data" />
				</div>
				<div class="form-group">
					<NcTextArea :error="!attachmentsIsValidJson"
						:disabled="publicationLoading"
						label="Bijlagen"
						:value.sync="attachments" />
				</div>
			</div>
			<NcButton :disabled="!title && !catalogi?.value?.id && !metaData?.value?.id || publicationLoading" type="primary" @click="addPublication">
				Submit
			</NcButton>
		</div>
		<div v-if="successMessage" class="successMessage">
			Succesfully added publication
		</div>
		<div v-if="errorMessage" class="errorMessage">
			Oeps er is iets fout gegaan.
			Error Code: {{ errorCode }}
		</div>
		<NcLoadingIcon
			v-if="loading"
			:size="100" />
	</NcModal>
</template>

<script>
import {
	NcButton,
	NcModal,
	NcTextField,
	NcTextArea,
	NcSelect,
<<<<<<< HEAD
	NcLoadingIcon,
=======
	NcCheckboxRadioSwitch,
>>>>>>> 75d3e7ee
} from '@nextcloud/vue'

export default {
	name: 'AddPublicationModal',
	components: {
		NcModal,
		NcTextField,
		NcTextArea,
		NcButton,
		NcSelect,
<<<<<<< HEAD
		NcLoadingIcon,
=======
		NcCheckboxRadioSwitch,
>>>>>>> 75d3e7ee
	},
	data() {
		return {
			title: '',
			description: '',
<<<<<<< HEAD
			data: '{}',
=======
>>>>>>> 75d3e7ee
			catalogi: {},
			metaData: {},
			data: '',
			attachments: '',
			license: '',
			modified: '',
			published: '',
			status: '',
			featured: '',
			publication: '',
			portal: '',
			category: '',
			image: '',
			errorCode: '',
			successMessage: false,
			errorMessage: false,
			catalogiLoading: false,
			metaDataLoading: false,
			publicationLoading: false,
			hasUpdated: false,
<<<<<<< HEAD
			loading: false,
=======
			dataIsValidJson: false,
			attachmentsIsValidJson: false,

>>>>>>> 75d3e7ee
		}
	},
	watch: {
		data: {
			handler(data) {
				this.dataIsValidJson = this.isJsonString(data)
			},
			deep: true,
		},
		attachments: {
			handler(attachments) {
				this.attachmentsIsValidJson = this.isJsonString(attachments)
			},
			deep: true,
		},
	},
	updated() {
		if (store.modal === 'publicationAdd' && !this.hasUpdated) {
			this.fetchCatalogi()
			this.fetchMetaData()
			this.hasUpdated = true
		}
	},
	methods: {
		fetchCatalogi() {
			this.catalogiLoading = true
			fetch('/index.php/apps/opencatalogi/api/catalogi', {
				method: 'GET',
			})
				.then((response) => {
					response.json().then((data) => {

						this.catalogi = {
							options: Object.entries(data.results).map((catalog) => ({
								id: catalog[1]._id,
								label: catalog[1].name,
							})),

						}
					})
					this.catalogiLoading = false
				})
				.catch((err) => {
					console.error(err)
					this.catalogiLoading = false
				})
		},
		fetchMetaData() {
			this.metaDataLoading = true
			fetch('/index.php/apps/opencatalogi/api/metadata', {
				method: 'GET',
			})
				.then((response) => {
					response.json().then((data) => {

						this.metaData = {
							options: Object.entries(data.results).map((metaData) => ({
								id: metaData[1].id ?? metaData[1]._id,
								label: metaData[1].title ?? metaData[1].name,
							})),

						}
					})
					this.metaDataLoading = false
				})
				.catch((err) => {
					console.error(err)
					this.metaDataLoading = false
				})
		},
		closeModal() {
			store.modal = false
		},

		isJsonString(str) {
			try {
				JSON.parse(str)
			} catch (e) {
				return false
			}
			return true
		},
		addPublication() {
			this.publicationLoading = true
			this.errorMessage = false
			this.loading = true
			fetch(
				'/index.php/apps/opencatalogi/api/publications',
				{
					method: 'POST',
					headers: {
						'Content-Type': 'application/json',
					},
					body: JSON.stringify({
						title: this.title,
						description: this.description,
						catalogi: this.catalogi.value.id,
						metaData: this.metaData.value.id,
						data: JSON.parse(this.data),
						attachments: JSON.parse(this.attachments),
						license: this.license,
						modified: this.modified,
						published: this.published,
						status: this.status,
						featured: this.featured,
						publication: this.publication,
						portal: this.portal,
						category: this.category,
						image: this.image,
					}),
				},
			)
				.then((response) => {
					this.loading = false
					this.succesMessage = true
<<<<<<< HEAD
					setTimeout(() => (store.modal = false), 2500)
=======
					setTimeout(() => (this.succesMessage = false), 2500)
					store.setRefresh(true)
>>>>>>> 75d3e7ee
				})
				.catch((err) => {
					this.publicationLoading = false
					this.errorMessage = true
					this.errorCode = err
					console.error(err)
				})
		},
	},
}
</script>

<style>
.modal__content {
	margin: var(--OC-margin-50);
	text-align: center;
}

.formContainer>* {
	margin-block-end: 10px;
}

.selectGrid {
	display: grid;
	grid-gap: 5px;
	grid-template-columns: 1fr 1fr;
}

.zaakDetailsContainer {
	margin-block-start: var(--OC-margin-20);
	margin-inline-start: var(--OC-margin-20);
	margin-inline-end: var(--OC-margin-20);
}

.success {
	color: green;
}
</style>
<|MERGE_RESOLUTION|>--- conflicted
+++ resolved
@@ -1,343 +1,331 @@
-<script setup>
-import { store } from '../../store.js'
-</script>
-<template>
-	<NcModal v-if="store.modal === 'publicationAdd'" ref="modalRef" @close="store.setModal(false)">
-<<<<<<< HEAD
-		<div v-if="!loading && !successMessage" class="modal__content">
-=======
-		<div class="modal__content">
->>>>>>> 75d3e7ee
-			<h2>Add publication</h2>
-			<div class="formContainer">
-				<div class="form-group">
-					<NcTextField :disabled="publicationLoading" label="Naam" :value.sync="title" />
-				</div>
-				<div class="form-group">
-					<NcTextArea :disabled="publicationLoading" label="Beschrijving" :value.sync="description" />
-				</div>
-				<div class="form-group">
-					<NcTextField :disabled="loading"
-						label="Categorie"
-						:value.sync="category"
-						:loading="publicationLoading" />
-				</div>
-				<div class="form-group">
-					<NcTextField :disabled="loading"
-						label="Publicatie"
-						:value.sync="publication"
-						:loading="publicationLoading" />
-				</div>
-				<div class="form-group">
-					<NcTextField :disabled="loading"
-						label="Portaal"
-						:value.sync="portal"
-						:loading="publicationLoading" />
-				</div>
-				<div class="form-group">
-					<NcTextField :disabled="loading"
-						label="Status"
-						:value.sync="status"
-						:loading="publicationLoading" />
-				</div>
-				<div class="form-group">
-					<NcTextField :disabled="loading"
-						label="Gepubliceerd"
-						:value.sync="published"
-						:loading="publicationLoading" />
-				</div>
-				<div class="form-group">
-					<p>Featured</p>
-					<NcCheckboxRadioSwitch :disabled="loading"
-						label="Featured"
-						:value.sync="featured"
-						:loading="publicationLoading" />
-				</div>
-				<div class="form-group">
-					<NcTextField :disabled="loading"
-						label="Image"
-						:value.sync="image"
-						:loading="publicationLoading" />
-				</div>
-				<div class="form-group">
-					<NcTextField :disabled="loading"
-						label="Modified"
-						:value.sync="modified"
-						:loading="publicationLoading" />
-				</div>
-				<div class="form-group">
-					<NcTextField :disabled="loading"
-						label="Licentie"
-						:value.sync="license"
-						:loading="publicationLoading" />
-				</div>
-				<div class="selectGrid">
-					<div class="form-group">
-						<NcSelect v-bind="catalogi"
-							v-model="catalogi.value"
-							input-label="Catalogi"
-							:loading="catalogiLoading"
-							:disabled="publicationLoading"
-							required />
-					</div>
-					<div class="form-group">
-						<NcSelect v-bind="metaData"
-							v-model="metaData.value"
-							input-label="MetaData"
-							:loading="metaDataLoading"
-							:disabled="publicationLoading"
-							required />
-					</div>
-				</div>
-				<div class="form-group">
-					<NcTextArea :error="!dataIsValidJson"
-						:disabled="publicationLoading"
-						label="Data"
-						:value.sync="data" />
-				</div>
-				<div class="form-group">
-					<NcTextArea :error="!attachmentsIsValidJson"
-						:disabled="publicationLoading"
-						label="Bijlagen"
-						:value.sync="attachments" />
-				</div>
-			</div>
-			<NcButton :disabled="!title && !catalogi?.value?.id && !metaData?.value?.id || publicationLoading" type="primary" @click="addPublication">
-				Submit
-			</NcButton>
-		</div>
-		<div v-if="successMessage" class="successMessage">
-			Succesfully added publication
-		</div>
-		<div v-if="errorMessage" class="errorMessage">
-			Oeps er is iets fout gegaan.
-			Error Code: {{ errorCode }}
-		</div>
-		<NcLoadingIcon
-			v-if="loading"
-			:size="100" />
-	</NcModal>
-</template>
-
-<script>
-import {
-	NcButton,
-	NcModal,
-	NcTextField,
-	NcTextArea,
-	NcSelect,
-<<<<<<< HEAD
-	NcLoadingIcon,
-=======
-	NcCheckboxRadioSwitch,
->>>>>>> 75d3e7ee
-} from '@nextcloud/vue'
-
-export default {
-	name: 'AddPublicationModal',
-	components: {
-		NcModal,
-		NcTextField,
-		NcTextArea,
-		NcButton,
-		NcSelect,
-<<<<<<< HEAD
-		NcLoadingIcon,
-=======
-		NcCheckboxRadioSwitch,
->>>>>>> 75d3e7ee
-	},
-	data() {
-		return {
-			title: '',
-			description: '',
-<<<<<<< HEAD
-			data: '{}',
-=======
->>>>>>> 75d3e7ee
-			catalogi: {},
-			metaData: {},
-			data: '',
-			attachments: '',
-			license: '',
-			modified: '',
-			published: '',
-			status: '',
-			featured: '',
-			publication: '',
-			portal: '',
-			category: '',
-			image: '',
-			errorCode: '',
-			successMessage: false,
-			errorMessage: false,
-			catalogiLoading: false,
-			metaDataLoading: false,
-			publicationLoading: false,
-			hasUpdated: false,
-<<<<<<< HEAD
-			loading: false,
-=======
-			dataIsValidJson: false,
-			attachmentsIsValidJson: false,
-
->>>>>>> 75d3e7ee
-		}
-	},
-	watch: {
-		data: {
-			handler(data) {
-				this.dataIsValidJson = this.isJsonString(data)
-			},
-			deep: true,
-		},
-		attachments: {
-			handler(attachments) {
-				this.attachmentsIsValidJson = this.isJsonString(attachments)
-			},
-			deep: true,
-		},
-	},
-	updated() {
-		if (store.modal === 'publicationAdd' && !this.hasUpdated) {
-			this.fetchCatalogi()
-			this.fetchMetaData()
-			this.hasUpdated = true
-		}
-	},
-	methods: {
-		fetchCatalogi() {
-			this.catalogiLoading = true
-			fetch('/index.php/apps/opencatalogi/api/catalogi', {
-				method: 'GET',
-			})
-				.then((response) => {
-					response.json().then((data) => {
-
-						this.catalogi = {
-							options: Object.entries(data.results).map((catalog) => ({
-								id: catalog[1]._id,
-								label: catalog[1].name,
-							})),
-
-						}
-					})
-					this.catalogiLoading = false
-				})
-				.catch((err) => {
-					console.error(err)
-					this.catalogiLoading = false
-				})
-		},
-		fetchMetaData() {
-			this.metaDataLoading = true
-			fetch('/index.php/apps/opencatalogi/api/metadata', {
-				method: 'GET',
-			})
-				.then((response) => {
-					response.json().then((data) => {
-
-						this.metaData = {
-							options: Object.entries(data.results).map((metaData) => ({
-								id: metaData[1].id ?? metaData[1]._id,
-								label: metaData[1].title ?? metaData[1].name,
-							})),
-
-						}
-					})
-					this.metaDataLoading = false
-				})
-				.catch((err) => {
-					console.error(err)
-					this.metaDataLoading = false
-				})
-		},
-		closeModal() {
-			store.modal = false
-		},
-
-		isJsonString(str) {
-			try {
-				JSON.parse(str)
-			} catch (e) {
-				return false
-			}
-			return true
-		},
-		addPublication() {
-			this.publicationLoading = true
-			this.errorMessage = false
-			this.loading = true
-			fetch(
-				'/index.php/apps/opencatalogi/api/publications',
-				{
-					method: 'POST',
-					headers: {
-						'Content-Type': 'application/json',
-					},
-					body: JSON.stringify({
-						title: this.title,
-						description: this.description,
-						catalogi: this.catalogi.value.id,
-						metaData: this.metaData.value.id,
-						data: JSON.parse(this.data),
-						attachments: JSON.parse(this.attachments),
-						license: this.license,
-						modified: this.modified,
-						published: this.published,
-						status: this.status,
-						featured: this.featured,
-						publication: this.publication,
-						portal: this.portal,
-						category: this.category,
-						image: this.image,
-					}),
-				},
-			)
-				.then((response) => {
-					this.loading = false
-					this.succesMessage = true
-<<<<<<< HEAD
-					setTimeout(() => (store.modal = false), 2500)
-=======
-					setTimeout(() => (this.succesMessage = false), 2500)
-					store.setRefresh(true)
->>>>>>> 75d3e7ee
-				})
-				.catch((err) => {
-					this.publicationLoading = false
-					this.errorMessage = true
-					this.errorCode = err
-					console.error(err)
-				})
-		},
-	},
-}
-</script>
-
-<style>
-.modal__content {
-	margin: var(--OC-margin-50);
-	text-align: center;
-}
-
-.formContainer>* {
-	margin-block-end: 10px;
-}
-
-.selectGrid {
-	display: grid;
-	grid-gap: 5px;
-	grid-template-columns: 1fr 1fr;
-}
-
-.zaakDetailsContainer {
-	margin-block-start: var(--OC-margin-20);
-	margin-inline-start: var(--OC-margin-20);
-	margin-inline-end: var(--OC-margin-20);
-}
-
-.success {
-	color: green;
-}
-</style>
+<script setup>
+import { store } from '../../store.js'
+</script>
+<template>
+	<NcModal v-if="store.modal === 'publicationAdd'" ref="modalRef" @close="store.setModal(false)">
+		<div v-if="!loading && !successMessage" class="modal__content">
+			<h2>Add publication</h2>
+			<div class="formContainer">
+				<div class="form-group">
+					<NcTextField :disabled="publicationLoading" label="Naam" :value.sync="title" />
+				</div>
+				<div class="form-group">
+					<NcTextArea :disabled="publicationLoading" label="Beschrijving" :value.sync="description" />
+				</div>
+				<div class="form-group">
+					<NcTextField :disabled="loading"
+						label="Categorie"
+						:value.sync="category"
+						:loading="publicationLoading" />
+				</div>
+				<div class="form-group">
+					<NcTextField :disabled="loading"
+						label="Publicatie"
+						:value.sync="publication"
+						:loading="publicationLoading" />
+				</div>
+				<div class="form-group">
+					<NcTextField :disabled="loading"
+						label="Portaal"
+						:value.sync="portal"
+						:loading="publicationLoading" />
+				</div>
+				<div class="form-group">
+					<NcTextField :disabled="loading"
+						label="Status"
+						:value.sync="status"
+						:loading="publicationLoading" />
+				</div>
+				<div class="form-group">
+					<NcTextField :disabled="loading"
+						label="Gepubliceerd"
+						:value.sync="published"
+						:loading="publicationLoading" />
+				</div>
+				<div class="form-group">
+					<p>Featured</p>
+					<NcCheckboxRadioSwitch :disabled="loading"
+						label="Featured"
+						:value.sync="featured"
+						:loading="publicationLoading" />
+				</div>
+				<div class="form-group">
+					<NcTextField :disabled="loading"
+						label="Image"
+						:value.sync="image"
+						:loading="publicationLoading" />
+				</div>
+				<div class="form-group">
+					<NcTextField :disabled="loading"
+						label="Modified"
+						:value.sync="modified"
+						:loading="publicationLoading" />
+				</div>
+				<div class="form-group">
+					<NcTextField :disabled="loading"
+						label="Licentie"
+						:value.sync="license"
+						:loading="publicationLoading" />
+				</div>
+				<div class="selectGrid">
+					<div class="form-group">
+						<NcSelect v-bind="catalogi"
+							v-model="catalogi.value"
+							input-label="Catalogi"
+							:loading="catalogiLoading"
+							:disabled="publicationLoading"
+							required />
+					</div>
+					<div class="form-group">
+						<NcSelect v-bind="metaData"
+							v-model="metaData.value"
+							input-label="MetaData"
+							:loading="metaDataLoading"
+							:disabled="publicationLoading"
+							required />
+					</div>
+				</div>
+				<div class="form-group">
+					<NcTextArea :error="!dataIsValidJson"
+						:disabled="publicationLoading"
+						label="Data"
+						:value.sync="data" />
+				</div>
+				<div class="form-group">
+					<NcTextArea :error="!attachmentsIsValidJson"
+						:disabled="publicationLoading"
+						label="Bijlagen"
+						:value.sync="attachments" />
+				</div>
+				<div v-if="successMessage" class="successMessage">
+					Succesfully added publication
+				</div>
+				<div v-if="errorMessage" class="errorMessage">
+					Oeps er is iets fout gegaan.
+					Error Code: {{ errorCode }}
+				</div>
+			</div>
+			<NcButton :disabled="!title && !catalogi?.value?.id && !metaData?.value?.id || publicationLoading" type="primary" @click="addPublication">
+				Submit
+			</NcButton>
+		</div>
+		<div v-if="successMessage" class="successMessage">
+			Succesfully added publication
+		</div>
+		<div v-if="errorMessage" class="errorMessage">
+			Oeps er is iets fout gegaan.
+			Error Code: {{ errorCode }}
+		</div>
+		<NcLoadingIcon
+			v-if="loading"
+			:size="100" />
+	</NcModal>
+</template>
+
+<script>
+import {
+	NcButton,
+	NcModal,
+	NcTextField,
+	NcTextArea,
+	NcSelect,
+	NcLoadingIcon,
+	NcCheckboxRadioSwitch,
+} from '@nextcloud/vue'
+
+export default {
+	name: 'AddPublicationModal',
+	components: {
+		NcModal,
+		NcTextField,
+		NcTextArea,
+		NcButton,
+		NcSelect,
+		NcLoadingIcon,
+		NcCheckboxRadioSwitch,
+	},
+	data() {
+		return {
+			title: '',
+			description: '',
+			data: '{}',
+			catalogi: {},
+			metaData: {},
+			data: '',
+			attachments: '',
+			license: '',
+			modified: '',
+			published: '',
+			status: '',
+			featured: '',
+			publication: '',
+			portal: '',
+			category: '',
+			image: '',
+			errorCode: '',
+			successMessage: false,
+			errorMessage: false,
+			catalogiLoading: false,
+			metaDataLoading: false,
+			publicationLoading: false,
+			hasUpdated: false,
+			loading: false,
+			dataIsValidJson: false,
+			attachmentsIsValidJson: false,
+
+		}
+	},
+	watch: {
+		data: {
+			handler(data) {
+				this.dataIsValidJson = this.isJsonString(data)
+			},
+			deep: true,
+		},
+		attachments: {
+			handler(attachments) {
+				this.attachmentsIsValidJson = this.isJsonString(attachments)
+			},
+			deep: true,
+		},
+	},
+	updated() {
+		if (store.modal === 'publicationAdd' && !this.hasUpdated) {
+			this.fetchCatalogi()
+			this.fetchMetaData()
+			this.hasUpdated = true
+		}
+	},
+	methods: {
+		fetchCatalogi() {
+			this.catalogiLoading = true
+			fetch('/index.php/apps/opencatalogi/api/catalogi', {
+				method: 'GET',
+			})
+				.then((response) => {
+					response.json().then((data) => {
+
+						this.catalogi = {
+							options: Object.entries(data.results).map((catalog) => ({
+								id: catalog[1]._id,
+								label: catalog[1].name,
+							})),
+
+						}
+					})
+					this.catalogiLoading = false
+				})
+				.catch((err) => {
+					console.error(err)
+					this.catalogiLoading = false
+				})
+		},
+		fetchMetaData() {
+			this.metaDataLoading = true
+			fetch('/index.php/apps/opencatalogi/api/metadata', {
+				method: 'GET',
+			})
+				.then((response) => {
+					response.json().then((data) => {
+
+						this.metaData = {
+							options: Object.entries(data.results).map((metaData) => ({
+								id: metaData[1].id ?? metaData[1]._id,
+								label: metaData[1].title ?? metaData[1].name,
+							})),
+
+						}
+					})
+					this.metaDataLoading = false
+				})
+				.catch((err) => {
+					console.error(err)
+					this.metaDataLoading = false
+				})
+		},
+		closeModal() {
+			store.modal = false
+		},
+
+		isJsonString(str) {
+			try {
+				JSON.parse(str)
+			} catch (e) {
+				return false
+			}
+			return true
+		},
+		addPublication() {
+			this.publicationLoading = true
+			this.errorMessage = false
+			this.loading = true
+			fetch(
+				'/index.php/apps/opencatalogi/api/publications',
+				{
+					method: 'POST',
+					headers: {
+						'Content-Type': 'application/json',
+					},
+					body: JSON.stringify({
+						title: this.title,
+						description: this.description,
+						catalogi: this.catalogi.value.id,
+						metaData: this.metaData.value.id,
+						data: JSON.parse(this.data),
+						attachments: JSON.parse(this.attachments),
+						license: this.license,
+						modified: this.modified,
+						published: this.published,
+						status: this.status,
+						featured: this.featured,
+						publication: this.publication,
+						portal: this.portal,
+						category: this.category,
+						image: this.image,
+					}),
+				},
+			)
+				.then((response) => {
+					this.loading = false
+					this.succesMessage = true
+					setTimeout(() => (store.modal = false), 2500)
+					setTimeout(() => (this.succesMessage = false), 2500)
+					store.setRefresh(true)
+				})
+				.catch((err) => {
+					this.publicationLoading = false
+					this.errorMessage = true
+					this.errorCode = err
+					console.error(err)
+				})
+		},
+	},
+}
+</script>
+
+<style>
+.modal__content {
+	margin: var(--OC-margin-50);
+	text-align: center;
+}
+
+.formContainer>* {
+	margin-block-end: 10px;
+}
+
+.selectGrid {
+	display: grid;
+	grid-gap: 5px;
+	grid-template-columns: 1fr 1fr;
+}
+
+.zaakDetailsContainer {
+	margin-block-start: var(--OC-margin-20);
+	margin-inline-start: var(--OC-margin-20);
+	margin-inline-end: var(--OC-margin-20);
+}
+
+.success {
+	color: green;
+}
+</style>