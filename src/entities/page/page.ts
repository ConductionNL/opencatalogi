--- conflicted
+++ resolved
@@ -41,11 +41,7 @@
 
 	/**
 	 * Validates the page data against a schema
-<<<<<<< HEAD
-	 * @return {SafeParseReturnType<TPage, unknown>} SafeParseReturnType containing validation result
-=======
 	 * @return {SafeParseReturnType<TPage, unknown>} containing validation result
->>>>>>> 5c64cb82
 	 */
 	public validate(): SafeParseReturnType<TPage, unknown> {
 		// Schema validation for page data
