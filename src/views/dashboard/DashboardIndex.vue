<template>
	<NcAppContent>
		<h2 class="pageHeader">
			Dashboard
		</h2>

		<div class="dashboard-content">
			<div class="most-searched-terms">
				<div>
					<h5>Term</h5>
					<div class="content">
						23
					</div>
				</div>
				<div>
					<h5>Queries</h5>
					<div class="content">
						543
					</div>
				</div>
				<div>
					<h5>Clicks</h5>
					<div class="content">
						65433
					</div>
				</div>
			</div>

			<div class="graphs">
				<div>
					<h5>Zoek aanvragen per dag</h5>
					<div class="content">
						<apexchart
							width="500"
							:options="queries.month.options"
							:series="queries.month.series" />
					</div>
				</div>
				<div>
					<h5>Zoek aanvragen per uur</h5>
					<div class="content">
						<apexchart
							width="500"
							:options="queries.hour.options"
							:series="queries.hour.series" />
					</div>
				</div>
				<div>
					<h5>Detail bevragingen per dag</h5>
					<div class="content">
						<apexchart
							width="500"
							:options="clicks.month.options"
							:series="clicks.month.series" />
					</div>
				</div>
				<div>
					<h5>Meest opgevraagde publicaties</h5>
					<ul class="content dashboard-small-list">
						<li v-for="(value, index) in topFivePublications" :key="value + index">
							{{ value }}
						</li>
					</ul>
				</div>
			</div>
		</div>
	</NcAppContent>
</template>

<script>

import { NcAppContent } from '@nextcloud/vue'
import VueApexCharts from 'vue-apexcharts'

export default {
	name: 'DashboardIndex',
	components: {
		NcAppContent,
		apexchart: VueApexCharts,
	},
	data() {
		return {
			// mock data
			queries: {
				month: {
					options: {
						theme: {
							mode: this.getTheme(),
							monochrome: {
								enabled: true,
								color: '#079cff',
								shadeTo: 'light',
								shadeIntensity: 0,
							},
						},
						chart: {
							id: 'Queries-per-dag',
							type: 'area',
						},
						dataLabels: {
							enabled: false,
						},
						stroke: {
							curve: 'smooth',
						},
						xaxis: {
							categories: ['1', '2', '3', '4', '5', '6', '7', '8', '9', '10', '11', '12', '13', '14', '15',
								'16', '17', '18', '19', '20', '21', '22', '23', '24', '25', '26', '27', '28', '29', '30'],
						},
					},
					series: [{
						name: 'Zoek aanvragen per dag',
						data: [
							432, 2954, 3287, 3278, 5893, 6839, 7751, 5223, 4332, 4343,
							4324, 2234, 4902, 4321, 5325, 5324, 3211, 3223, 4432, 2243,
							4123, 5344, 3754, 4243, 5233, 6435, 4234, 6454, 4344, 3372, // 30 total data points
						],
					}],
				},
				hour: {
					options: {
						theme: {
							mode: this.getTheme(),
							monochrome: {
								enabled: true,
								color: '#079cff',
								shadeTo: 'light',
								shadeIntensity: 0,
							},
						},
						chart: {
							id: 'Queries-per-uur',
							type: 'area',
						},
						dataLabels: {
							enabled: false,
						},
						stroke: {
							curve: 'smooth',
						},
						xaxis: {
							categories: ['1', '2', '3', '4', '5', '6', '7', '8', '9', '10', '11', '12',
								'13', '14', '15', '16', '17', '18', '19', '20', '21', '22', '23', '24'],
						},
					},
					series: [{
						name: 'Zoek aanvragen per uur',
						data: [
							32, 43, 12, 23, 32, 45, 32, 12, 31, 42,
							43, 64, 34, 32, 32, 23, 25, 13, 35, 24,
							35, 43, 23, 42, // 24 total data points
						],
					}],
				},
			},

			clicks: {
				month: {
					options: {
						theme: {
							mode: this.getTheme(),
							monochrome: {
								enabled: true,
								color: '#079cff',
								shadeTo: 'light',
								shadeIntensity: 0,
							},
						},
						chart: {
							id: 'Clicks-per-dag',
							type: 'area',
						},
						dataLabels: {
							enabled: false,
						},
						stroke: {
							curve: 'smooth',
						},
						xaxis: {
							categories: ['1', '2', '3', '4', '5', '6', '7', '8', '9', '10', '11', '12', '13', '14', '15',
								'16', '17', '18', '19', '20', '21', '22', '23', '24', '25', '26', '27', '28', '29', '30'],
						},
					},
					series: [{
						name: 'Detail bevragingen per dag',
						data: [
							51434, 32559, 32264, 39290, 32854, 54697, 37360, 56957, 34450, 55016,
							34219, 30221, 23969, 59032, 53820, 39792, 52498, 22735, 42846, 50663,
							22112, 20460, 51664, 33078, 41214, 42888, 26108, 58835, 40915, 25714,
						],
					}],
				},
			},

			topFivePublications: ['1', '3', '5', '7', '23'],
		}
	},
<<<<<<< HEAD
=======
	methods: {
		getTheme() {
			if (document.body.hasAttribute('data-theme-light')) {
				return 'light'
			}
			if (document.body.hasAttribute('data-theme-default')) {
				return window.matchMedia('(prefers-color-scheme: light)').matches ? 'light' : 'dark'
			}
			return 'dark'
		},
	},
>>>>>>> 2278a800
}
</script>

<style>
.apexcharts-svg {
    background-color: transparent !important;
}

.dashboard-content {
    margin-inline: auto;
    max-width: 1000px;
    display: flex;
    flex-direction: column;
    justify-content: center;
    align-items: center;
}
.dashboard-content > * {
    margin-block-end: 4rem;
}

/* most searched terms */
.dashboard-content > .most-searched-terms {
    display: grid;
    grid-template-columns: 1fr;
    gap: 1rem;
}
@media screen and (min-width: 880px) {
    .dashboard-content > .most-searched-terms {
        grid-template-columns: 1fr 1fr;
    }
}
@media screen and (min-width: 1024px) {
    .dashboard-content > .most-searched-terms {
        grid-template-columns: 1fr;
    }
}
@media screen and (min-width: 1220px) {
    .dashboard-content > .most-searched-terms {
        grid-template-columns: 1fr 1fr;
    }
}
@media screen and (min-width: 1590px) {
    .dashboard-content > .most-searched-terms {
        grid-template-columns: 1fr 1fr 1fr;
    }
}
.dashboard-content > .most-searched-terms > div {
    padding: 1rem;
    height: 150px;
    width: 250px;
    border-radius: 8px;
}
/* default theme */
@media (prefers-color-scheme: light) {
    .dashboard-content > .most-searched-terms > div {
        background-color: rgba(0, 0, 0, 0.07);
    }
}
@media (prefers-color-scheme: dark) {
    .dashboard-content > .most-searched-terms > div {
        background-color: rgba(255, 255, 255, 0.1);
    }
}
/* do theme checks, light mode | dark mode */
body[data-theme-light] .dashboard-content > .most-searched-terms > div {
    background-color: rgba(0, 0, 0, 0.07);
}
body[data-theme-dark] .dashboard-content > .most-searched-terms > div {
    background-color: rgba(255, 255, 255, 0.1);
}
.dashboard-content > .most-searched-terms > div > h5 {
    margin: 0;
    font-weight: normal;
}
.dashboard-content > .most-searched-terms > div > .content {
    display: flex;
    justify-content: center;
    align-items: center;
    height: calc(100% - 40px);

    font-size: 3.5rem;
}

/* graphs */
.dashboard-content > .graphs {
    display: grid;
    grid-template-columns: 1fr 1fr;
    gap: 2rem;
}
@media screen and (max-width: 1800px) {
    .dashboard-content > .graphs {
        display: grid;
        grid-template-columns: 1fr;
        gap: 2rem;
    }
}
.dashboard-content > .graphs .full-width {
    grid-column-start: 1;
    grid-column-end: 3;
}
.dashboard-content > .graphs .content {
    display: flex;
    gap: 4px;
}
.dashboard-content > .graphs .dashboard-small-list {
    display: flex;
    flex-direction: column;
}
.dashboard-content > .graphs .dashboard-small-list > li {
    padding: 1rem;
}
.dashboard-content > .graphs .dashboard-small-list > li:not(:last-child) {
    border-bottom: 1px solid grey;
}
</style><|MERGE_RESOLUTION|>--- conflicted
+++ resolved
@@ -195,8 +195,6 @@
 			topFivePublications: ['1', '3', '5', '7', '23'],
 		}
 	},
-<<<<<<< HEAD
-=======
 	methods: {
 		getTheme() {
 			if (document.body.hasAttribute('data-theme-light')) {
@@ -208,7 +206,6 @@
 			return 'dark'
 		},
 	},
->>>>>>> 2278a800
 }
 </script>
 
