<<<<<<< HEAD
<script setup>
import { navigationStore, directoryStore } from '../../store/store.js'
</script>

<template>
	<div class="detailContainer">
		<div class="head">
			<h1 class="h1">
				{{ listing.title }}
			</h1>
			<NcActions :disabled="loading" :primary="true" :menu-name="loading ? 'Laden...' : 'Acties'">
				<template #icon>
					<span>
						<NcLoadingIcon v-if="loading"
							:size="20"
							appearance="dark" />
						<DotsHorizontal v-if="!loading" :size="20" />
					</span>
				</template>
				<NcActionButton @click="directoryStore.setListingItem(listing); navigationStore.setModal('editListing')">
					<template #icon>
						<Pencil :size="20" />
					</template>
					Bewerken
				</NcActionButton>
				<NcActionButton @click="directoryStore.setListingItem(listing); navigationStore.setDialog('deleteListing')">
					<template #icon>
						<Delete :size="20" />
					</template>
					Verwijderen
				</NcActionButton>
			</NcActions>
		</div>
		<div>
			<div>
				<h4>Samenvatting:</h4>
				<p>{{ listing.summary }}</p>
			</div>
			<div>
				<h4>Search:</h4>
				<span>{{ listing.search }}</span>
			</div>
			<div>
				<h4>MetaData:</h4>
				<span>{{ listing.metadata }}</span>
			</div>
			<div>
				<h4>Status:</h4>
				<span>{{ listing.status }}</span>
			</div>
			<div>
				<h4>Last synchronized:</h4>
				<span>{{ listing.lastSync }}</span>
			</div>
			<div>
				<h4>Default:</h4>
				<span>{{ listing.default }}</span>
			</div>
			<div>
				<h4>Available:</h4>
				<span>{{ listing.available }}</span>
			</div>
		</div>
	</div>
</template>

<script>
import {
	NcActions,
	NcActionButton,
	NcLoadingIcon,
} from '@nextcloud/vue'

import DotsHorizontal from 'vue-material-design-icons/DotsHorizontal.vue'
import Pencil from 'vue-material-design-icons/Pencil.vue'
import Delete from 'vue-material-design-icons/Delete.vue'

export default {
	name: 'ListingDetails',
	components: {
		NcLoadingIcon,
	},
	props: {
		listingItem: {
			type: Object,
			required: true,
		},
	},
	data() {
		return {

			listing: [],
			loading: false,
			upToDate: false,
		}
	},
	watch: {
		listingItem: {
			handler(newListingItem, oldListingItem) {
				if (!this.upToDate || JSON.stringify(newListingItem) !== JSON.stringify(oldListingItem)) {
					this.listing = newListingItem
					newListingItem && this.fetchData(newListingItem?.id)
					this.upToDate = true
				}
			},
			deep: true,
		},
	},
	mounted() {
		directoryStore.listingItem && this.fetchData(directoryStore.listingItem?.id)
	},
	methods: {
		fetchData(listingId) {
			this.loading = true
			fetch(
				'/index.php/apps/opencatalogi/api/directory/' + listingId,
				{
					method: 'GET',
				},
			)
				.then((response) => {
					response.json().then((data) => {
						this.listing = data
					})
					this.loading = false
				})
				.catch((err) => {
					console.error(err)
					this.loading = false
				})
		},
	},
}
</script>

<style>
h4 {
  font-weight: bold
}

.h1 {
  display: block !important;
  font-size: 2em !important;
  margin-block-start: 0.67em !important;
  margin-block-end: 0.67em !important;
  margin-inline-start: 0px !important;
  margin-inline-end: 0px !important;
  font-weight: bold !important;
  unicode-bidi: isolate !important;
}

.grid {
  display: grid;
  grid-gap: 24px;
  grid-template-columns: 1fr 1fr;
  margin-block-start: var(--OC-margin-50);
  margin-block-end: var(--OC-margin-50);
}

.gridContent {
  display: flex;
  gap: 25px;
}

.tabContainer>* ul>li {
  display: flex;
  flex: 1;
}

.tabContainer>* ul>li:hover {
  background-color: var(--color-background-hover);
}

.tabContainer>* ul>li>a {
  flex: 1;
  text-align: center;
}

.tabContainer>* ul>li>.active {
  background: transparent !important;
  color: var(--color-main-text) !important;
  border-bottom: var(--default-grid-baseline) solid var(--color-primary-element) !important;
}

.tabContainer>* ul {
  display: flex;
  margin: 10px 8px 0 8px;
  justify-content: space-between;
  border-bottom: 1px solid var(--color-border);
}

.tabPanel {
  padding: 20px 10px;
  min-height: 100%;
  max-height: 100%;
  height: 100%;
  overflow: auto;
}
</style>
=======
<script setup>
import { navigationStore, directoryStore } from '../../store/store.js'
</script>

<template>
	<div class="detailContainer">
		<div class="head">
			<h1 class="h1">
				{{ listing.title }}
			</h1>
			<NcActions :disabled="loading"
				:primary="true"
				:inline="1"
				:menu-name="loading ? 'Laden...' : 'Acties'">
				<template #icon>
					<span>
						<NcLoadingIcon v-if="loading"
							:size="20"
							appearance="dark" />
						<DotsHorizontal v-if="!loading" :size="20" />
					</span>
				</template>
				<NcActionButton
					title="Bekijk de documentatie over directories"
					@click="openLink('https://conduction.gitbook.io/opencatalogi-nextcloud/beheerders/directory', '_blank')">
					<template #icon>
						<HelpCircleOutline :size="20" />
					</template>
					Help
				</NcActionButton>
				<NcActionButton @click="directoryStore.setListingItem(listing); navigationStore.setModal('editListing')">
					<template #icon>
						<Pencil :size="20" />
					</template>
					Bewerken
				</NcActionButton>
				<NcActionButton @click="directoryStore.setListingItem(listing); navigationStore.setDialog('deleteListing')">
					<template #icon>
						<Delete :size="20" />
					</template>
					Verwijderen
				</NcActionButton>
			</NcActions>
		</div>
		<div>
			<div>
				<h4>Samenvatting:</h4>
				<p>{{ listing.summary }}</p>
			</div>
			<div>
				<h4>Search:</h4>
				<span>{{ listing.search }}</span>
			</div>
			<div>
				<h4>MetaData:</h4>
				<span>{{ listing.metadata }}</span>
			</div>
			<div>
				<h4>Status:</h4>
				<span>{{ listing.status }}</span>
			</div>
			<div>
				<h4>Last synchronized:</h4>
				<span>{{ listing.lastSync }}</span>
			</div>
			<div>
				<h4>Default:</h4>
				<span>{{ listing.default }}</span>
			</div>
			<div>
				<h4>Available:</h4>
				<span>{{ listing.available }}</span>
			</div>
		</div>
	</div>
</template>

<script>
import {
	NcActions,
	NcActionButton,
	NcLoadingIcon,
} from '@nextcloud/vue'

import DotsHorizontal from 'vue-material-design-icons/DotsHorizontal.vue'
import Pencil from 'vue-material-design-icons/Pencil.vue'
import Delete from 'vue-material-design-icons/Delete.vue'
import HelpCircleOutline from 'vue-material-design-icons/HelpCircleOutline.vue'

export default {
	name: 'ListingDetails',
	components: {
		NcLoadingIcon,
	},
	props: {
		listingItem: {
			type: Object,
			required: true,
		},
	},
	data() {
		return {

			listing: [],
			loading: false,
			upToDate: false,
		}
	},
	watch: {
		listingItem: {
			handler(newListingItem, oldListingItem) {
				if (!this.upToDate || JSON.stringify(newListingItem) !== JSON.stringify(oldListingItem)) {
					this.listing = newListingItem
					newListingItem && this.fetchData(newListingItem?.id)
					this.upToDate = true
				}
			},
			deep: true,
		},
	},
	mounted() {
		directoryStore.listingItem && this.fetchData(directoryStore.listingItem?.id)
	},
	methods: {
		fetchData(listingId) {
			this.loading = true
			fetch(
				'/index.php/apps/opencatalogi/api/directory/' + listingId,
				{
					method: 'GET',
				},
			)
				.then((response) => {
					response.json().then((data) => {
						this.listing = data
					})
					this.loading = false
				})
				.catch((err) => {
					console.error(err)
					this.loading = false
				})
		},
		openLink(url, type = '') {
			window.open(url, type)
		},
	},
}
</script>

<style>
h4 {
  font-weight: bold
}

.h1 {
  display: block !important;
  font-size: 2em !important;
  margin-block-start: 0.67em !important;
  margin-block-end: 0.67em !important;
  margin-inline-start: 0px !important;
  margin-inline-end: 0px !important;
  font-weight: bold !important;
  unicode-bidi: isolate !important;
}

.grid {
  display: grid;
  grid-gap: 24px;
  grid-template-columns: 1fr 1fr;
  margin-block-start: var(--OC-margin-50);
  margin-block-end: var(--OC-margin-50);
}

.gridContent {
  display: flex;
  gap: 25px;
}

.tabContainer>* ul>li {
  display: flex;
  flex: 1;
}

.tabContainer>* ul>li:hover {
  background-color: var(--color-background-hover);
}

.tabContainer>* ul>li>a {
  flex: 1;
  text-align: center;
}

.tabContainer>* ul>li>.active {
  background: transparent !important;
  color: var(--color-main-text) !important;
  border-bottom: var(--default-grid-baseline) solid var(--color-primary-element) !important;
}

.tabContainer>* ul {
  display: flex;
  margin: 10px 8px 0 8px;
  justify-content: space-between;
  border-bottom: 1px solid var(--color-border);
}

.tabPanel {
  padding: 20px 10px;
  min-height: 100%;
  max-height: 100%;
  height: 100%;
  overflow: auto;
}

.flex-hor {
    display: flex;
    gap: 4px;
}
</style>
>>>>>>> 549e5bb2
<|MERGE_RESOLUTION|>--- conflicted
+++ resolved
@@ -1,204 +1,3 @@
-<<<<<<< HEAD
-<script setup>
-import { navigationStore, directoryStore } from '../../store/store.js'
-</script>
-
-<template>
-	<div class="detailContainer">
-		<div class="head">
-			<h1 class="h1">
-				{{ listing.title }}
-			</h1>
-			<NcActions :disabled="loading" :primary="true" :menu-name="loading ? 'Laden...' : 'Acties'">
-				<template #icon>
-					<span>
-						<NcLoadingIcon v-if="loading"
-							:size="20"
-							appearance="dark" />
-						<DotsHorizontal v-if="!loading" :size="20" />
-					</span>
-				</template>
-				<NcActionButton @click="directoryStore.setListingItem(listing); navigationStore.setModal('editListing')">
-					<template #icon>
-						<Pencil :size="20" />
-					</template>
-					Bewerken
-				</NcActionButton>
-				<NcActionButton @click="directoryStore.setListingItem(listing); navigationStore.setDialog('deleteListing')">
-					<template #icon>
-						<Delete :size="20" />
-					</template>
-					Verwijderen
-				</NcActionButton>
-			</NcActions>
-		</div>
-		<div>
-			<div>
-				<h4>Samenvatting:</h4>
-				<p>{{ listing.summary }}</p>
-			</div>
-			<div>
-				<h4>Search:</h4>
-				<span>{{ listing.search }}</span>
-			</div>
-			<div>
-				<h4>MetaData:</h4>
-				<span>{{ listing.metadata }}</span>
-			</div>
-			<div>
-				<h4>Status:</h4>
-				<span>{{ listing.status }}</span>
-			</div>
-			<div>
-				<h4>Last synchronized:</h4>
-				<span>{{ listing.lastSync }}</span>
-			</div>
-			<div>
-				<h4>Default:</h4>
-				<span>{{ listing.default }}</span>
-			</div>
-			<div>
-				<h4>Available:</h4>
-				<span>{{ listing.available }}</span>
-			</div>
-		</div>
-	</div>
-</template>
-
-<script>
-import {
-	NcActions,
-	NcActionButton,
-	NcLoadingIcon,
-} from '@nextcloud/vue'
-
-import DotsHorizontal from 'vue-material-design-icons/DotsHorizontal.vue'
-import Pencil from 'vue-material-design-icons/Pencil.vue'
-import Delete from 'vue-material-design-icons/Delete.vue'
-
-export default {
-	name: 'ListingDetails',
-	components: {
-		NcLoadingIcon,
-	},
-	props: {
-		listingItem: {
-			type: Object,
-			required: true,
-		},
-	},
-	data() {
-		return {
-
-			listing: [],
-			loading: false,
-			upToDate: false,
-		}
-	},
-	watch: {
-		listingItem: {
-			handler(newListingItem, oldListingItem) {
-				if (!this.upToDate || JSON.stringify(newListingItem) !== JSON.stringify(oldListingItem)) {
-					this.listing = newListingItem
-					newListingItem && this.fetchData(newListingItem?.id)
-					this.upToDate = true
-				}
-			},
-			deep: true,
-		},
-	},
-	mounted() {
-		directoryStore.listingItem && this.fetchData(directoryStore.listingItem?.id)
-	},
-	methods: {
-		fetchData(listingId) {
-			this.loading = true
-			fetch(
-				'/index.php/apps/opencatalogi/api/directory/' + listingId,
-				{
-					method: 'GET',
-				},
-			)
-				.then((response) => {
-					response.json().then((data) => {
-						this.listing = data
-					})
-					this.loading = false
-				})
-				.catch((err) => {
-					console.error(err)
-					this.loading = false
-				})
-		},
-	},
-}
-</script>
-
-<style>
-h4 {
-  font-weight: bold
-}
-
-.h1 {
-  display: block !important;
-  font-size: 2em !important;
-  margin-block-start: 0.67em !important;
-  margin-block-end: 0.67em !important;
-  margin-inline-start: 0px !important;
-  margin-inline-end: 0px !important;
-  font-weight: bold !important;
-  unicode-bidi: isolate !important;
-}
-
-.grid {
-  display: grid;
-  grid-gap: 24px;
-  grid-template-columns: 1fr 1fr;
-  margin-block-start: var(--OC-margin-50);
-  margin-block-end: var(--OC-margin-50);
-}
-
-.gridContent {
-  display: flex;
-  gap: 25px;
-}
-
-.tabContainer>* ul>li {
-  display: flex;
-  flex: 1;
-}
-
-.tabContainer>* ul>li:hover {
-  background-color: var(--color-background-hover);
-}
-
-.tabContainer>* ul>li>a {
-  flex: 1;
-  text-align: center;
-}
-
-.tabContainer>* ul>li>.active {
-  background: transparent !important;
-  color: var(--color-main-text) !important;
-  border-bottom: var(--default-grid-baseline) solid var(--color-primary-element) !important;
-}
-
-.tabContainer>* ul {
-  display: flex;
-  margin: 10px 8px 0 8px;
-  justify-content: space-between;
-  border-bottom: 1px solid var(--color-border);
-}
-
-.tabPanel {
-  padding: 20px 10px;
-  min-height: 100%;
-  max-height: 100%;
-  height: 100%;
-  overflow: auto;
-}
-</style>
-=======
 <script setup>
 import { navigationStore, directoryStore } from '../../store/store.js'
 </script>
@@ -417,5 +216,4 @@
     display: flex;
     gap: 4px;
 }
-</style>
->>>>>>> 549e5bb2
+</style>