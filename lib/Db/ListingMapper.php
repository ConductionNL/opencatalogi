<?php

namespace OCA\OpenCatalogi\Db;

use OCA\OpenCatalogi\Db\Listing;
use OCA\OpenCatalogi\Db\Organisation;
use OCP\AppFramework\Db\Entity;
use OCP\AppFramework\Db\QBMapper;
use OCP\DB\QueryBuilder\IQueryBuilder;
use OCP\IDBConnection;

class ListingMapper extends QBMapper
{
	public function __construct(IDBConnection $db)
	{
		parent::__construct($db, 'listings');
	}

	public function find(int $id): Listing
	{
		$qb = $this->db->getQueryBuilder();

        $qb->select(
            'l.*',
            'o.id AS organisation_id',
            'o.title AS organisation_title',
            'o.summary AS organisation_summary',
            'o.description AS organisation_description',
            'o.image AS organisation_image',
            'o.oin AS organisation_oin',
            'o.tooi AS organisation_tooi',
            'o.rsin AS organisation_rsin',
            'o.pki AS organisation_pki'
        )
        ->from('listings', 'l')
        ->leftJoin('l', 'organizations', 'o', 'l.organisation = o.id')
        ->where(
            $qb->expr()->eq('l.id', $qb->createNamedParameter($id, IQueryBuilder::PARAM_INT))
        );

		return $this->findEntityCustom(query: $qb);
	}

	/**
	 * Returns a db result and throws exceptions when there are more or less
	 * results CUSTOM FOR JOINS
	 *
	 * @param IQueryBuilder $query
	 * @return Entity the entity
	 * @psalm-return T the entity
	 * @throws Exception
	 * @throws MultipleObjectsReturnedException if more than one item exist
	 * @throws DoesNotExistException if the item does not exist
	 * @since 14.0.0
	 */
	protected function findEntityCustom(IQueryBuilder $query): Entity {
		return $this->mapRowToEntityCustom($this->findOneQuery($query));
	}

    /**
     *  CUSTOM FOR JOINS
     */
    protected function mapRowToEntityCustom(array $row): Entity {
		unset($row['DOCTRINE_ROWNUM']); // remove doctrine/dbal helper column

        // Map the Organisation fields to a sub-array
        $organisationData = [
            'id' => $row['organisation_id'] ?? null,
            'title' => $row['organisation_title'] ?? null,
            'summary' => $row['organisation_summary'] ?? null,
            'description' => $row['organisation_description'] ?? null,
            'image' => $row['organisation_image'] ?? null,
            'oin' => $row['organisation_oin'] ?? null,
            'tooi' => $row['organisation_tooi'] ?? null,
            'rsin' => $row['organisation_rsin'] ?? null,
            'pki' => $row['organisation_pki'] ?? null,
        ];

        $organisationIsEmpty = true;
        foreach ($organisationData as $key => $value) {
            if ($value !== null) {
                $organisationIsEmpty = false;
            }

            if (array_key_exists("organisation_$key", $row) === true) {
                unset($row["organisation_$key"]);
            }
        }

<<<<<<< HEAD
        // $row['organisation'] = $organisationIsEmpty === true ? null : Organisation::fromRow($organisationData);
=======
        $row['organisation'] = $organisationIsEmpty === true ? null : json_encode(Organisation::fromRow($organisationData)->jsonSerialize());
>>>>>>> ffe9737d

		return \call_user_func($this->entityClass .'::fromRow', $row);
	}

	/**
	 * Runs a sql query and returns an array of entities CUSTOM FOR JOINS
	 *
	 * @param IQueryBuilder $query
	 * @return Entity[] all fetched entities
	 * @psalm-return T[] all fetched entities
	 * @throws Exception
	 * @since 14.0.0
	 */
	protected function findEntitiesCustom(IQueryBuilder $query): array {
		$result = $query->executeQuery();
		try {
			$entities = [];
			while ($row = $result->fetch()) {
				$entities[] = $this->mapRowToEntityCustom($row);
			}
			return $entities;
		} finally {
			$result->closeCursor();
		}
	}

    public function findAll(?int $limit = null, ?int $offset = null, ?array $filters = [], ?array $searchConditions = [], ?array $searchParams = []): array
    {
        $qb = $this->db->getQueryBuilder();

<<<<<<< HEAD
        $qb->select('*'
                // 'l.*',
                // 'o.id AS organisation_id',
                // 'o.title AS organisation_title',
                // 'o.summary AS organisation_summary',
                // 'o.description AS organisation_description',
                // 'o.image AS organisation_image',
                // 'o.oin AS organisation_oin',
                // 'o.tooi AS organisation_tooi',
                // 'o.rsin AS organisation_rsin',
                // 'o.pki AS organisation_pki'
=======
        $qb->select(
                'l.*',
                'o.id AS organisation_id',
                'o.title AS organisation_title',
                'o.summary AS organisation_summary',
                'o.description AS organisation_description',
                'o.image AS organisation_image',
                'o.oin AS organisation_oin',
                'o.tooi AS organisation_tooi',
                'o.rsin AS organisation_rsin',
                'o.pki AS organisation_pki'
>>>>>>> ffe9737d
            )
            ->from('listings', 'l')
            // ->leftJoin('l', 'organizations', 'o', 'l.organisation = o.id')
            ->setMaxResults($limit)
            ->setFirstResult($offset);


        // Apply filters
        foreach ($filters as $filter => $value) {
            if ($value === 'IS NOT NULL') {
                $qb->andWhere($qb->expr()->isNotNull($filter));
            } elseif ($value === 'IS NULL') {
                $qb->andWhere($qb->expr()->isNull($filter));
            } else {
                $qb->andWhere($qb->expr()->eq($filter, $qb->createNamedParameter($value)));
            }
        }

        // Apply search conditions
        if (!empty($searchConditions)) {
            $qb->andWhere('(' . implode(' OR ', $searchConditions) . ')');
            foreach ($searchParams as $param => $value) {
                $qb->setParameter($param, $value);
            }
        }

        // Use the existing findEntities method to fetch and map the results
        return $this->findEntitiesCustom($qb);
    }

	public function createFromArray(array $object): Listing
	{
		$listing = new Listing();
		$listing->hydrate(object: $object);

		$listing = $this->insert(entity: $listing);

		return $this->find($listing->getId());
	}

	public function updateFromArray(int $id, array $object): Listing
	{
		$listing = $this->find($id);
		$listing->hydrate($object);

		$listing =  $this->update($listing);

		return $this->find($listing->getId());
	}
}<|MERGE_RESOLUTION|>--- conflicted
+++ resolved
@@ -87,11 +87,7 @@
             }
         }
 
-<<<<<<< HEAD
-        // $row['organisation'] = $organisationIsEmpty === true ? null : Organisation::fromRow($organisationData);
-=======
         $row['organisation'] = $organisationIsEmpty === true ? null : json_encode(Organisation::fromRow($organisationData)->jsonSerialize());
->>>>>>> ffe9737d
 
 		return \call_user_func($this->entityClass .'::fromRow', $row);
 	}
@@ -122,19 +118,6 @@
     {
         $qb = $this->db->getQueryBuilder();
 
-<<<<<<< HEAD
-        $qb->select('*'
-                // 'l.*',
-                // 'o.id AS organisation_id',
-                // 'o.title AS organisation_title',
-                // 'o.summary AS organisation_summary',
-                // 'o.description AS organisation_description',
-                // 'o.image AS organisation_image',
-                // 'o.oin AS organisation_oin',
-                // 'o.tooi AS organisation_tooi',
-                // 'o.rsin AS organisation_rsin',
-                // 'o.pki AS organisation_pki'
-=======
         $qb->select(
                 'l.*',
                 'o.id AS organisation_id',
@@ -146,7 +129,6 @@
                 'o.tooi AS organisation_tooi',
                 'o.rsin AS organisation_rsin',
                 'o.pki AS organisation_pki'
->>>>>>> ffe9737d
             )
             ->from('listings', 'l')
             // ->leftJoin('l', 'organizations', 'o', 'l.organisation = o.id')
