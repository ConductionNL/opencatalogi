<?php

namespace OCA\OpenCatalogi\Service;

use Adbar\Dot;
use GuzzleHttp\Client;
use GuzzleHttp\Exception\ClientException;
use GuzzleHttp\Exception\GuzzleException;
use OCP\App\IAppManager;
use Symfony\Component\Uid\Uuid;
use Psr\Container\ContainerInterface;
use OCP\IAppConfig;
// Import mappers
use OCA\OpenCatalogi\Db\AttachmentMapper;
use OCA\OpenCatalogi\Db\CatalogMapper;
use OCA\OpenCatalogi\Db\ListingMapper;
use OCA\OpenCatalogi\Db\PublicationTypeMapper;
use OCA\OpenCatalogi\Db\OrganizationMapper;
use OCA\OpenCatalogi\Db\PublicationMapper;
use OCA\OpenCatalogi\Db\ThemeMapper;

/**
 * Service class for handling object-related operations
 */
class ObjectService
{
	/** @var string $appName The name of the app */
	private string $appName;

	/**
	 * Constructor for ObjectService.
	 *
	 * @param AttachmentMapper $attachmentMapper Mapper for attachments
	 * @param CatalogMapper $catalogMapper Mapper for catalogs
	 * @param ListingMapper $listingMapper Mapper for listings
	 * @param PublicationTypeMapper $publicationTypeMapper Mapper for publication types
	 * @param OrganizationMapper $organizationMapper Mapper for organizations
	 * @param PublicationMapper $publicationMapper Mapper for publications
	 * @param ThemeMapper $themeMapper Mapper for themes
	 * @param ContainerInterface $container Container for dependency injection
	 * @param IAppManager $appManager App manager interface
	 * @param IAppConfig $config App configuration interface
	 */
	public function __construct(
		private AttachmentMapper $attachmentMapper,
		private CatalogMapper $catalogMapper,
		private ListingMapper $listingMapper,
		private PublicationTypeMapper $publicationTypeMapper,
		private OrganizationMapper $organizationMapper,
		private PublicationMapper $publicationMapper,
		private ThemeMapper $themeMapper,
		private ContainerInterface $container,
		private readonly IAppManager $appManager,
		private readonly IAppConfig $config,
	) {
		$this->appName = 'opencatalogi';
	}

	/**
	 * Gets the appropriate mapper based on the object type.
	 *
	 * @param string $objectType The type of object to retrieve the mapper for.
	 * @return mixed The appropriate mapper.
	 * @throws \InvalidArgumentException If an unknown object type is provided.
	 * @throws \Exception If OpenRegister service is not available or if register/schema is not configured.
	 */
	private function getMapper(string $objectType)
	{
		// Get the source for the object type from the configuration
		$source = $this->config->getValueString($this->appName, $objectType . '_source', 'internal');

		// If the source is 'open_registers', use the OpenRegister service
		if($source === 'open_registers') {
<<<<<<< HEAD
			$openRegister = $this->getOpenRegister();
=======
			$openRegister = $this->getOpenRegisters();
>>>>>>> b0aea902
			if($openRegister === null) {
				throw new \Exception("OpenRegister service not available");
			}
			$register = $this->config->getValueString($this->appName, $objectType . '_register', '');
			if(empty($register)) {
				throw new \Exception("Register not configured for $objectType");
			}
			$schema = $this->config->getValueString($this->appName, $objectType . '_schema', '');
			if(empty($schema)) {
				throw new \Exception("Schema not configured for $objectType");
			}
			return $openRegister->getMapper($register, $schema);
		}

		// If the source is internal, return the appropriate mapper based on the object type
		switch ($objectType) {
			case 'attachment':
				return $this->attachmentMapper;
			case 'catalog':
				return $this->catalogMapper;
			case 'listing':
				return $this->listingMapper;
<<<<<<< HEAD
			case 'publicationType':	
=======
			case 'publicationType':
>>>>>>> b0aea902
				return $this->publicationTypeMapper;
			case 'organization':
				return $this->organizationMapper;
			case 'publication':
				return $this->publicationMapper;
			case 'theme':
				return $this->themeMapper;
			default:
				throw new \InvalidArgumentException("Unknown object type: $objectType");
		}
	}

	/**
	 * Gets an object based on the object type and id.
	 *
	 * @param string $objectType The type of object to retrieve.
	 * @param string $id The id of the object to retrieve.
	 * @return mixed The retrieved object.
	 * @throws \InvalidArgumentException If an unknown object type is provided.
	 */
	public function getObject(string $objectType, string $id)
	{
		// Clean up the id if it's a URI by getting only the last path part
		if (filter_var($id, FILTER_VALIDATE_URL)) {
			$parts = explode('/', rtrim($id, '/'));
			$id = end($parts);
		}

		// Get the appropriate mapper for the object type
		$mapper = $this->getMapper($objectType);
		// Use the mapper to find and return the object
		$object = $mapper->find($id);

		// Convert the object to an array if it is not already an array
		if (is_object($object) && method_exists($object, 'jsonSerialize')) {
			$object = $object->jsonSerialize();
		} elseif (!is_array($object)) {
			$object = (array)$object;
		}

		return $object;
	}

	/**
	 * Gets objects based on the object type, filters, search conditions, and other parameters.
	 *
	 * @param string $objectType The type of objects to retrieve.
	 * @param int|null $limit The maximum number of objects to retrieve.
	 * @param int|null $offset The offset from which to start retrieving objects.
	 * @param array $filters Filters to apply to the query.
	 * @param array $searchConditions Search conditions to apply to the query.
	 * @param array $searchParams Search parameters for the query.
	 * @param array $sort Sorting parameters for the query.
	 * @param array $extend Additional parameters for extending the query.
	 * @return array The retrieved objects as arrays.
	 * @throws \InvalidArgumentException If an unknown object type is provided.
	 */
	public function getObjects(
<<<<<<< HEAD
		string $objectType, 
		?int $limit = null, 
		?int $offset = null, 
		?array $filters = [], 
		?array $searchConditions = [], 
		?array $searchParams = [], 
=======
		string $objectType,
		?int $limit = null,
		?int $offset = null,
		?array $filters = [],
		?array $searchConditions = [],
		?array $searchParams = [],
>>>>>>> b0aea902
		?array $sort = [],
		?array $extend = []
	): array
	{
		// Get the appropriate mapper for the object type
		$mapper = $this->getMapper($objectType);
		// Use the mapper to find and return the objects based on the provided parameters
		$objects = $mapper->findAll($limit, $offset, $filters, $searchConditions, $searchParams, $sort);
<<<<<<< HEAD
		
=======

>>>>>>> b0aea902
		// Convert entity objects to arrays using jsonSerialize
		$objects = array_map(function($object) {
			return $object->jsonSerialize();
		}, $objects);
<<<<<<< HEAD
		
		// Extend the objects if the extend array is not empty	
=======

		// Extend the objects if the extend array is not empty
>>>>>>> b0aea902
		if(!empty($extend)) {
			$objects = array_map(function($object) use ($extend) {
				return $this->extendEntity($object, $extend);
			}, $objects);
		}
<<<<<<< HEAD
		
=======

>>>>>>> b0aea902
		return $objects;
	}

	/**
	 * Gets multiple objects based on the object type and ids.
	 *
	 * @param string $objectType The type of objects to retrieve.
	 * @param array $ids The ids of the objects to retrieve.
	 * @return array The retrieved objects.
	 * @throws \InvalidArgumentException If an unknown object type is provided.
	 */
	public function getMultipleObjects(string $objectType, array $ids)
	{
		// Process the ids
		$processedIds = array_map(function($id) {
			if (is_object($id) && method_exists($id, 'getId')) {
				return $id->getId();
			} elseif (is_array($id) && isset($id['id'])) {
				return $id['id'];
			} else {
				return $id;
			}
		}, $ids);

		// Clean up the ids if they are URIs
		$cleanedIds = array_map(function($id) {
			// If the id is a URI, get only the last part of the path
			if (filter_var($id, FILTER_VALIDATE_URL)) {
				$parts = explode('/', rtrim($id, '/'));
				return end($parts);
			}
			return $id;
		}, $processedIds);

		// Get the appropriate mapper for the object type
		$mapper = $this->getMapper($objectType);

		// Use the mapper to find and return multiple objects based on the provided cleaned ids
		return $mapper->findMultiple($cleanedIds);
<<<<<<< HEAD
	}

	/**
	 * Gets all objects of a specific type.
	 *
	 * @param string $objectType The type of objects to retrieve.
	 * @param int|null $limit The maximum number of objects to retrieve.
	 * @param int|null $offset The offset from which to start retrieving objects.
	 * @return array The retrieved objects.
	 * @throws \InvalidArgumentException If an unknown object type is provided.
	 */
	public function getAllObjects(string $objectType, ?int $limit = null, ?int $offset = null)
	{
		// Get the appropriate mapper for the object type
		$mapper = $this->getMapper($objectType);
		// Use the mapper to find and return all objects of the specified type
		$objects = $mapper->findAll($limit, $offset);
		
		return $objects;
	}

	/**
=======
	}

	/**
	 * Gets all objects of a specific type.
	 *
	 * @param string $objectType The type of objects to retrieve.
	 * @param int|null $limit The maximum number of objects to retrieve.
	 * @param int|null $offset The offset from which to start retrieving objects.
	 * @return array The retrieved objects.
	 * @throws \InvalidArgumentException If an unknown object type is provided.
	 */
	public function getAllObjects(string $objectType, ?int $limit = null, ?int $offset = null)
	{
		// Get the appropriate mapper for the object type
		$mapper = $this->getMapper($objectType);
		// Use the mapper to find and return all objects of the specified type
		$objects = $mapper->findAll($limit, $offset);

		return $objects;
	}

	/**
>>>>>>> b0aea902
	 * Creates a new object or updates an existing one from an array of data.
	 *
	 * @param string $objectType The type of object to create or update.
	 * @param array $object The data to create or update the object from.
	 * @return mixed The created or updated object.
	 * @throws \InvalidArgumentException If an unknown object type is provided.
	 */
	public function saveObject(string $objectType, array $object)
	{
		// Get the appropriate mapper for the object type
		$mapper = $this->getMapper($objectType);
		// If the object has an id, update it; otherwise, create a new object
		if (isset($object['id'])) {
			return $mapper->updateFromArray($object['id'], $object);
		}
		else {
			return $mapper->createFromArray($object);
		}
	}

	/**
	 * Deletes an object based on the object type and id.
	 *
	 * @param string $objectType The type of object to delete.
	 * @param string|int $id The id of the object to delete.
	 * @return bool True if the object was successfully deleted, false otherwise.
	 * @throws \InvalidArgumentException If an unknown object type is provided.
	 */
	public function deleteObject(string $objectType, string|int $id): bool
	{
		// Get the appropriate mapper for the object type
		$mapper = $this->getMapper($objectType);
		// Use the mapper to delete the object
		return $mapper->delete($id);
	}

	/**
	 * Attempts to retrieve the OpenRegister service from the container.
	 *
	 * @return mixed|null The OpenRegister service if available, null otherwise.
	 */
	public function getOpenRegisters(): ?\OCA\OpenRegister\Service\ObjectService
	{
		if(in_array(needle: 'openregister', haystack: $this->appManager->getInstalledApps()) === true) {
			try {
				// Attempt to get the OpenRegister service from the container
				return $this->container->get('OCA\OpenRegister\Service\ObjectService');
			} catch (\Exception $e) {
				// If the service is not available, return null
				return null;
			}
		}

		return null;
	}

	/**
	 * Get a result array for a request based on the request and the object type.
	 *
	 * @param string $objectType The type of object to retrieve
	 * @param array $requestParams The request parameters
	 * @return array The result array containing objects and total count
	 */
	public function getResultArrayForRequest(string $objectType, array $requestParams): array
	{
		// Extract specific parameters
		$limit = $requestParams['limit'] ?? $requestParams['_limit'] ?? null;
		$offset = $requestParams['offset'] ?? $requestParams['_offset'] ?? null;
		$order = $requestParams['order'] ?? $requestParams['_order'] ?? null;
<<<<<<< HEAD
		$extend = $requestParams['extend'] ?? $requestParams['_extend'] ?? null;	
		
		
		// Ensure order and extend are arrays
		if (is_string($order)) {
			$order = array_map('trim', explode(',', $order));
		}
		if (is_string($extend)) {
			$extend = array_map('trim', explode(',', $extend));
		}

		// Remove unnecessary parameters from filters
		$filters = $requestParams;
		unset($filters['_route']); // TODO: Investigate why this is here and if it's needed
		unset($filters['_extend'], $filters['_limit'], $filters['_offset'], $filters['_order']);
		unset($filters['extend'], $filters['limit'], $filters['offset'], $filters['order']);

		// Fetch objects based on filters and order
		$objects = $this->getObjects($objectType, null, null, $filters, $limit, $offset, $order, $extend);

		// Extend the objects if the extend array is not empty	
=======
		$extend = $requestParams['extend'] ?? $requestParams['_extend'] ?? null;


		// Ensure order and extend are arrays
		if (is_string($order)) {
			$order = array_map('trim', explode(',', $order));
		}
		if (is_string($extend)) {
			$extend = array_map('trim', explode(',', $extend));
		}

		// Remove unnecessary parameters from filters
		$filters = $requestParams;
		unset($filters['_route']); // TODO: Investigate why this is here and if it's needed
		unset($filters['_extend'], $filters['_limit'], $filters['_offset'], $filters['_order']);
		unset($filters['extend'], $filters['limit'], $filters['offset'], $filters['order']);

		// Fetch objects based on filters and order
		$objects = $this->getObjects($objectType, null, null, $filters, $limit, $offset, $order, $extend);

		// Extend the objects if the extend array is not empty
>>>>>>> b0aea902
		if(!empty($extend)) {
			$objects = array_map(function($object) use ($extend) {
				return $this->extendEntity($object, $extend);
			}, $objects);
		}

		// Prepare response data
		return [
			'results' => $objects,
			'total' => count($objects)
		];
	}

	/**
	 * Extends an entity with related objects based on the extend array.
	 *
	 * @param mixed $entity The entity to extend
	 * @param array $extend An array of properties to extend
	 * @return array The extended entity as an array
	 * @throws \Exception If a property is not present on the entity
	 */
	public function extendEntity($entity, array $extend): array
	{
		// Convert the entity to an array if it's not already one
		$result = is_array($entity) ? $entity : $entity->jsonSerialize();

		// Iterate through each property to be extended
		foreach ($extend as $property) {
			// Create a singular property name
			$singularProperty = rtrim($property, 's');

			// Check if property or singular property are keys in the array
			if (array_key_exists($property, $result)) {
				$value = $result[$property];
				if (empty($value)) {
					continue;
				}
			} elseif (array_key_exists($singularProperty, $result)) {
				$value = $result[$singularProperty];
			} else {
				throw new \Exception("Property '$property' or '$singularProperty' is not present in the entity.");
			}
<<<<<<< HEAD
			
=======

>>>>>>> b0aea902
			// Get a mapper for the property
			$propertyObject = $property;
			try {
				$mapper = $this->getMapper($property);
				$propertyObject = $singularProperty;
			} catch (\Exception $e) {
				try {
					$mapper = $this->getMapper($singularProperty);
					$propertyObject = $singularProperty;
				} catch (\Exception $e) {
					// If still no mapper, throw a no mapper available error
					throw new \Exception("No mapper available for property '$property'.");
				}
			}
<<<<<<< HEAD
		
=======

>>>>>>> b0aea902
			// Update the values
			if (is_array($value)) {
				// If the value is an array, get multiple related objects
				$result[$property] = $this->getMultipleObjects($propertyObject, $value);
			} else {
				// If the value is not an array, get a single related object
				$objectId = is_object($value) ? $value->getId() : $value;
				$result[$property] = $this->getObject($propertyObject, $objectId);
			}
		}

		// Return the extended entity as an array
		return $result;
	}
}<|MERGE_RESOLUTION|>--- conflicted
+++ resolved
@@ -71,11 +71,7 @@
 
 		// If the source is 'open_registers', use the OpenRegister service
 		if($source === 'open_registers') {
-<<<<<<< HEAD
-			$openRegister = $this->getOpenRegister();
-=======
 			$openRegister = $this->getOpenRegisters();
->>>>>>> b0aea902
 			if($openRegister === null) {
 				throw new \Exception("OpenRegister service not available");
 			}
@@ -98,11 +94,7 @@
 				return $this->catalogMapper;
 			case 'listing':
 				return $this->listingMapper;
-<<<<<<< HEAD
-			case 'publicationType':	
-=======
 			case 'publicationType':
->>>>>>> b0aea902
 				return $this->publicationTypeMapper;
 			case 'organization':
 				return $this->organizationMapper;
@@ -161,21 +153,12 @@
 	 * @throws \InvalidArgumentException If an unknown object type is provided.
 	 */
 	public function getObjects(
-<<<<<<< HEAD
-		string $objectType, 
-		?int $limit = null, 
-		?int $offset = null, 
-		?array $filters = [], 
-		?array $searchConditions = [], 
-		?array $searchParams = [], 
-=======
 		string $objectType,
 		?int $limit = null,
 		?int $offset = null,
 		?array $filters = [],
 		?array $searchConditions = [],
 		?array $searchParams = [],
->>>>>>> b0aea902
 		?array $sort = [],
 		?array $extend = []
 	): array
@@ -184,32 +167,19 @@
 		$mapper = $this->getMapper($objectType);
 		// Use the mapper to find and return the objects based on the provided parameters
 		$objects = $mapper->findAll($limit, $offset, $filters, $searchConditions, $searchParams, $sort);
-<<<<<<< HEAD
-		
-=======
-
->>>>>>> b0aea902
+
 		// Convert entity objects to arrays using jsonSerialize
 		$objects = array_map(function($object) {
 			return $object->jsonSerialize();
 		}, $objects);
-<<<<<<< HEAD
-		
-		// Extend the objects if the extend array is not empty	
-=======
 
 		// Extend the objects if the extend array is not empty
->>>>>>> b0aea902
 		if(!empty($extend)) {
 			$objects = array_map(function($object) use ($extend) {
 				return $this->extendEntity($object, $extend);
 			}, $objects);
 		}
-<<<<<<< HEAD
-		
-=======
-
->>>>>>> b0aea902
+
 		return $objects;
 	}
 
@@ -249,7 +219,6 @@
 
 		// Use the mapper to find and return multiple objects based on the provided cleaned ids
 		return $mapper->findMultiple($cleanedIds);
-<<<<<<< HEAD
 	}
 
 	/**
@@ -267,35 +236,11 @@
 		$mapper = $this->getMapper($objectType);
 		// Use the mapper to find and return all objects of the specified type
 		$objects = $mapper->findAll($limit, $offset);
-		
+
 		return $objects;
 	}
 
 	/**
-=======
-	}
-
-	/**
-	 * Gets all objects of a specific type.
-	 *
-	 * @param string $objectType The type of objects to retrieve.
-	 * @param int|null $limit The maximum number of objects to retrieve.
-	 * @param int|null $offset The offset from which to start retrieving objects.
-	 * @return array The retrieved objects.
-	 * @throws \InvalidArgumentException If an unknown object type is provided.
-	 */
-	public function getAllObjects(string $objectType, ?int $limit = null, ?int $offset = null)
-	{
-		// Get the appropriate mapper for the object type
-		$mapper = $this->getMapper($objectType);
-		// Use the mapper to find and return all objects of the specified type
-		$objects = $mapper->findAll($limit, $offset);
-
-		return $objects;
-	}
-
-	/**
->>>>>>> b0aea902
 	 * Creates a new object or updates an existing one from an array of data.
 	 *
 	 * @param string $objectType The type of object to create or update.
@@ -365,10 +310,9 @@
 		$limit = $requestParams['limit'] ?? $requestParams['_limit'] ?? null;
 		$offset = $requestParams['offset'] ?? $requestParams['_offset'] ?? null;
 		$order = $requestParams['order'] ?? $requestParams['_order'] ?? null;
-<<<<<<< HEAD
-		$extend = $requestParams['extend'] ?? $requestParams['_extend'] ?? null;	
-		
-		
+		$extend = $requestParams['extend'] ?? $requestParams['_extend'] ?? null;
+
+
 		// Ensure order and extend are arrays
 		if (is_string($order)) {
 			$order = array_map('trim', explode(',', $order));
@@ -386,30 +330,7 @@
 		// Fetch objects based on filters and order
 		$objects = $this->getObjects($objectType, null, null, $filters, $limit, $offset, $order, $extend);
 
-		// Extend the objects if the extend array is not empty	
-=======
-		$extend = $requestParams['extend'] ?? $requestParams['_extend'] ?? null;
-
-
-		// Ensure order and extend are arrays
-		if (is_string($order)) {
-			$order = array_map('trim', explode(',', $order));
-		}
-		if (is_string($extend)) {
-			$extend = array_map('trim', explode(',', $extend));
-		}
-
-		// Remove unnecessary parameters from filters
-		$filters = $requestParams;
-		unset($filters['_route']); // TODO: Investigate why this is here and if it's needed
-		unset($filters['_extend'], $filters['_limit'], $filters['_offset'], $filters['_order']);
-		unset($filters['extend'], $filters['limit'], $filters['offset'], $filters['order']);
-
-		// Fetch objects based on filters and order
-		$objects = $this->getObjects($objectType, null, null, $filters, $limit, $offset, $order, $extend);
-
 		// Extend the objects if the extend array is not empty
->>>>>>> b0aea902
 		if(!empty($extend)) {
 			$objects = array_map(function($object) use ($extend) {
 				return $this->extendEntity($object, $extend);
@@ -452,11 +373,7 @@
 			} else {
 				throw new \Exception("Property '$property' or '$singularProperty' is not present in the entity.");
 			}
-<<<<<<< HEAD
-			
-=======
-
->>>>>>> b0aea902
+
 			// Get a mapper for the property
 			$propertyObject = $property;
 			try {
@@ -471,11 +388,7 @@
 					throw new \Exception("No mapper available for property '$property'.");
 				}
 			}
-<<<<<<< HEAD
-		
-=======
-
->>>>>>> b0aea902
+
 			// Update the values
 			if (is_array($value)) {
 				// If the value is an array, get multiple related objects
