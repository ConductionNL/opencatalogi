--- conflicted
+++ resolved
@@ -298,7 +298,6 @@
 	 */
 	public function saveObject(string $objectType, array $object, bool $updateVersion = true): mixed
 	{
-<<<<<<< HEAD
 		if ($objectType === 'publication') {
 			$object = $this->validationService->validatePublication($object);
 		}
@@ -306,10 +305,6 @@
 		// Get the appropriate mapper for the object type
 		$mapper = $this->getMapper($objectType);
 
-=======
-		// Get the appropriate mapper for the object type
-		$mapper = $this->getMapper($objectType);
->>>>>>> 85b7cf07
 		// If the object has an id, update it; otherwise, create a new object
 		if (isset($object['id']) === true) {
 			return $mapper->updateFromArray($object['id'], $object, $updateVersion);
