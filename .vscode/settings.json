--- conflicted
+++ resolved
@@ -1,29 +1,4 @@
 {
-<<<<<<< HEAD
-  "files.autoSave": "afterDelay",
-  "editor.defaultFormatter": "dbaeumer.vscode-eslint",
-  "editor.codeActionsOnSave": {
-    "source.organizeImports": "explicit",
-    "source.fixAll": false,
-  },
-  "editor.formatOnSave": true,
-  "eslint.format.enable": true,
-
-  "[javascript]": {
-    "editor.defaultFormatter": "dbaeumer.vscode-eslint"
-  },
-
-  "cSpell.words": [
-    "gedepubliceerd",
-    "depubliceren",
-    "Depubliceren",
-    "Matadata",
-    "nextcloud",
-    "opencatalogi",
-    "pinia",
-    "Toegangs"
-  ],
-=======
     "files.autoSave": "afterDelay",
     "editor.defaultFormatter": "dbaeumer.vscode-eslint",
     "editor.formatOnSave": true,
@@ -43,5 +18,4 @@
     "[javascript]": {
         "editor.defaultFormatter": "dbaeumer.vscode-eslint"
     },
->>>>>>> aa981c7b
 }