<<<<<<< HEAD
<script setup>
import { store } from '../store.js'
</script>

<template>
	<NcAppNavigation>
		<NcActions>
			<NcActionButton @click="store.setModal('publicationAdd')">
				<template #icon>
					<Plus :size="20" />
				</template>
				Add Publicatie
			</NcActionButton>
			<NcActionButton @click="store.setModal('publicationEdit')">
				<template #icon>
					<CogOutline :size="20" />
				</template>
				Edit Publicatie
			</NcActionButton>
			<NcActionButton @click="store.setModal('metaDataAdd')">
				<template #icon>
					<Plus :size="20" />
				</template>
				Add Metadata
			</NcActionButton>
			<NcActionButton @click="store.setModal('metaDataEdit')">
				<template #icon>
					<CogOutline :size="20" />
				</template>
				Edit Metadata
			</NcActionButton>
			<NcActionButton @click="store.setModal('catalogAdd')">
				<template #icon>
					<Plus :size="20" />
				</template>
				Add Catalog
			</NcActionButton>
			<NcActionButton @click="store.setModal('catalogEdit')">
				<template #icon>
					<CogOutline :size="20" />
				</template>
				Edit Catalog
			</NcActionButton>
			<NcActionButton @click="store.setModal('directoryAdd')">
				<template #icon>
					<Plus :size="20" />
				</template>
				Add External Catalog
			</NcActionButton>
			<NcActionButton @click="store.setModal('directoryEdit')">
				<template #icon>
					<CogOutline :size="20" />
				</template>
				Edit External Catalog
			</NcActionButton>
		</NcActions>

		<NcAppNavigationList>
			<NcAppNavigationNewItem name="Publicatie Aanmaken" @new-item="store.modal = 'publicationAdd'">
				<template #icon>
					<Plus :size="20" />
				</template>
			</NcAppNavigationNewItem>
			<NcAppNavigationItem :active="store.selected === 'dashboard'" name="Dashboard" @click="store.setSelected('dashboard')">
				<template #icon>
					<Finance :size="20" />
				</template>
			</NcAppNavigationItem>
			<NcAppNavigationItem v-for="(catalogus, i) in catalogi.results"
				:key="`${catalogus}${i}`"
				:name="catalogus?.name"
				:active="store.selected === 'catalogus' && store.item === catalogus?.id"
				@click="store.setSelected('catalogus'); store.setItem(catalogus?.id)">
				<template #icon>
					<DatabaseEyeOutline :size="20" />
				</template>
			</NcAppNavigationItem>
			<NcAppNavigationItem :active="store.selected === 'search'" name="Search" @click="store.setSelected('search')">
				<template #icon>
					<LayersSearchOutline :size="20" />
				</template>
			</NcAppNavigationItem>
		</NcAppNavigationList>

		<NcAppNavigationSettings>
			<NcAppNavigationItem :active="store.selected === 'catalogi'" name="Catalogi" @click="store.setSelected('catalogi')">
				<template #icon>
					<DatabaseCogOutline :size="20" />
				</template>
			</NcAppNavigationItem>
			<NcAppNavigationItem :active="store.selected === 'directory'" name="Directory" @click="store.setSelected('directory')">
				<template #icon>
					<LayersOutline :size="20" />
				</template>
			</NcAppNavigationItem>
			<NcAppNavigationItem :active="store.selected === 'metaData'" name="MetaData" @click="store.setSelected('metaData')">
				<template #icon>
					<FileTreeOutline :size="20" />
				</template>
			</NcAppNavigationItem>

			<NcAppNavigationItem name="Configuration" @click="settingsOpen = true">
				<template #icon>
					<CogOutline :size="20" />
				</template>
			</NcAppNavigationItem>

			<NcAppSettingsDialog :open.sync="settingsOpen" :show-navigation="true" name="Application settings">
				<NcAppSettingsSection id="sharing" name="Connections" doc-url="zaakafhandel.app">
					<template #icon>
						<Connection :size="20" />
					</template>

					<p>
						Here you can set the details for varius Connections
					</p>
					<p>
						<table>
							<tbody>
								<tr>
									<td class="row-name">
										DRC
									</td>
									<td>Location</td>
									<td>
										<NcTextField id="drcLocation"
											:value.sync="configuration.drcLocation"
											:label-outside="true"
											placeholder="https://" />
									</td>
									<td>Key</td>
									<td>
										<NcTextField id="drcKey"
											:value.sync="configuration.drcKey"
											:label-outside="true"
											placeholder="***" />
									</td>
								</tr>
								<tr>
									<td class="row-name">
										ORC
									</td>
									<td>Location</td>
									<td>
										<NcTextField id="orcLocation"
											:value.sync="configuration.orcLocation"
											:label-outside="true"
											placeholder="https://" />
									</td>
									<td>Key</td>
									<td>
										<NcTextField id="orcKey"
											:value.sync="configuration.orcKey"
											:label-outside="true"
											placeholder="***" />
									</td>
								</tr>
								<tr>
									<td class="row-name">
										Elastic
									</td>
									<td>Location</td>
									<td>
										<NcTextField id="elasticLocation"
											:value.sync="configuration.elasticLocation"
											:label-outside="true"
											placeholder="https://" />
									</td>
									<td>Key</td>
									<td>
										<NcTextField id="elasticKey"
											:value.sync="configuration.elasticKey"
											:label-outside="true"
											placeholder="***" />
									</td>
								</tr>
								<tr>
									<td class="row-name">
										Mongo DB
									</td>
									<td>Location</td>
									<td>
										<NcTextField id="mongodbLocation"
											:value.sync="configuration.mongodbLocation"
											:label-outside="true"
											placeholder="https://" />
									</td>
									<td>Key</td>
									<td>
										<NcTextField id="mongodbKey"
											:value.sync="configuration.mongodbKey"
											:label-outside="true"
											placeholder="***" />
									</td>
								</tr>
							</tbody>
						</table>
					</p>
					<NcButton aria-label="Save"
						type="primary"
						wide
						@click="saveConfig()">
						<template #icon>
							<ContentSave :size="20" />
						</template>
						Save
					</NcButton>
				</NcAppSettingsSection>
				<NcAppSettingsSection id="organisation" name="Organisation" doc-url="zaakafhandel.app">
					<template #icon>
						<Connection :size="20" />
					</template>

					<p>
						Here you can set the details for your organisation
					</p>

					<NcTextField id="organisationName" :value.sync="configuration.organisationName" />
					<NcTextField id="organisationOin" :value.sync="configuration.organisationOin" />
					<NcTextArea id="organisationPki" :value.sync="configuration.organisationPki" />

					<NcButton aria-label="Save"
						type="primary"
						wide
						@click="saveConfig()">
						<template #icon>
							<ContentSave :size="20" />
						</template>
						Save
					</NcButton>
				</NcAppSettingsSection>
			</NcAppSettingsDialog>
		</NcAppNavigationSettings>
	</NcAppNavigation>
</template>
<script>

import {
	NcActions,
	NcActionButton,
	NcAppNavigation,
	NcAppNavigationList,
	NcAppNavigationItem,
	NcAppNavigationNewItem,
	NcAppNavigationSettings,
	NcAppSettingsDialog,
	NcAppSettingsSection,
	NcButton,
	NcTextField,
	NcTextArea,
} from '@nextcloud/vue'

import Connection from 'vue-material-design-icons/Connection.vue'
import Plus from 'vue-material-design-icons/Plus.vue'
import DatabaseEyeOutline from 'vue-material-design-icons/DatabaseEyeOutline.vue'
import DatabaseCogOutline from 'vue-material-design-icons/DatabaseCogOutline.vue'
import LayersSearchOutline from 'vue-material-design-icons/LayersSearchOutline.vue'
import LayersOutline from 'vue-material-design-icons/LayersOutline.vue'
import FileTreeOutline from 'vue-material-design-icons/FileTreeOutline.vue'
import CogOutline from 'vue-material-design-icons/CogOutline.vue'
import ContentSave from 'vue-material-design-icons/ContentSave.vue'
import Finance from 'vue-material-design-icons/Finance.vue'

export default {
	name: 'MainMenu',
	components: {
		NcActions,
		NcActionButton,
		NcAppNavigation,
		NcAppNavigationList,
		NcAppNavigationItem,
		NcAppNavigationNewItem,
		NcAppNavigationSettings,
		NcAppSettingsDialog,
		NcAppSettingsSection,
		NcTextField,
		NcTextArea,
		NcButton,
		Plus,
		Connection,
		DatabaseEyeOutline,
		DatabaseCogOutline,
		LayersSearchOutline,
		LayersOutline,
		FileTreeOutline,
		CogOutline,
		ContentSave,
		Finance,
	},
	data() {
		return {
			// all of this is settings and should be moved
			settingsOpen: false,
			orc_location: '',
			orc_key: '',
			drc_location: '',
			drc_key: '',
			elastic_location: '',
			elastic_key: '',
			loading: true,
			organisation_name: '',
			organisation_oin: '',
			organisation_pki: '',
			catalogi: [],
			configuration: {
				drcLocation: '',
				drcKey: '',
				orcLocation: '',
				orcKey: '',
				elasticLocation: '',
				elasticKey: '',
				mongodbLocation: '',
				mongodbKey: '',
				organisationName: '',
				organisationOin: '',
				organisationPki: '',
			},
		}
	},
	mounted() {
		this.fetchData()
	},
	methods: {
		// We use the catalogi in the menu so lets fetch those
		fetchData(newPage) {
			this.loading = true
			// Catalogi details
			fetch(
				'/index.php/apps/opencatalog/catalogi/api',
				{
					method: 'GET',
				},
			)
				.then((response) => {
					response.json().then((data) => {
						this.catalogi = data
					})
					this.loading = false
				})
				.catch((err) => {
					console.error(err)
					this.loading = false
				})

			fetch(
				'/index.php/apps/opencatalog/configuration',
				{
					method: 'GET',
				},
			)
				.then((response) => {
					response.json().then((data) => {
						this.configuration = data
					})
				})
				.catch((err) => {
					console.error(err)
				})
		},
		saveConfig() {
			 // Simple POST request with a JSON body using fetch
			const requestOptions = {
				method: 'POST',
				headers: { 'Content-Type': 'application/json' },
				body: JSON.stringify(this.configuration),
			}

			fetch('/index.php/apps/opencatalog/configuration', requestOptions)
				.then((response) => {
					response.json().then((data) => {
						this.configuration = data
					})
				})
				.catch((err) => {
					console.error(err)
				})
		},
	},
}
</script>
<style>
table {
	table-layout: fixed;
}

td.row-name {
	padding-inline-start: 16px;
}

td.row-size {
	text-align: right;
	padding-inline-end: 16px;
}

.table-header {
	font-weight: normal;
	color: var(--color-text-maxcontrast);
}

.sort-icon {
	color: var(--color-text-maxcontrast);
	position: relative;
	inset-inline: -10px;
}

.row-size .sort-icon {
	inset-inline: 10px;
}
</style>
=======
<script setup>
import { store } from '../store.js'
</script>

<template>
	<NcAppNavigation>
		<NcActions>
			<NcActionButton @click="store.setModal('publicationAdd')">
				<template #icon>
					<Plus :size="20" />
				</template>
				Add Publicatie
			</NcActionButton>
			<NcActionButton @click="store.setModal('publicationEdit')">
				<template #icon>
					<CogOutline :size="20" />
				</template>
				Edit Publicatie
			</NcActionButton>
			<NcActionButton @click="store.setModal('metaDataAdd')">
				<template #icon>
					<Plus :size="20" />
				</template>
				Add Metadata
			</NcActionButton>
			<NcActionButton @click="store.setModal('metaDataEdit')">
				<template #icon>
					<CogOutline :size="20" />
				</template>
				Edit Metadata
			</NcActionButton>
			<NcActionButton @click="store.setModal('catalogAdd')">
				<template #icon>
					<Plus :size="20" />
				</template>
				Add Catalog
			</NcActionButton>
			<NcActionButton @click="store.setModal('catalogEdit')">
				<template #icon>
					<CogOutline :size="20" />
				</template>
				Edit Catalog
			</NcActionButton>
			<NcActionButton @click="store.setModal('directoryAdd')">
				<template #icon>
					<Plus :size="20" />
				</template>
				Add External Catalog
			</NcActionButton>
			<NcActionButton @click="store.setModal('directoryEdit')">
				<template #icon>
					<CogOutline :size="20" />
				</template>
				Edit External Catalog
			</NcActionButton>
		</NcActions>

		<NcAppNavigationList>
			<NcAppNavigationNewItem name="Publicatie Aanmaken" @new-item="store.modal = 'publicationAdd'">
				<template #icon>
					<Plus :size="20" />
				</template>
			</NcAppNavigationNewItem>
			<NcAppNavigationItem :active="store.selected === 'dashboard'" name="Dashboard" @click="store.setSelected('dashboard')">
				<template #icon>
					<Finance :size="20" />
				</template>
			</NcAppNavigationItem>
			<NcAppNavigationItem v-for="(catalogus, i) in catalogi.results"
				:key="`${catalogus}${i}`"
				:name="catalogus?.name"
				:active="store.selected === 'catalogus' && store.item === catalogus?.id"
				@click="store.setSelected('catalogus'); store.setItem(catalogus?.id)">
				<template #icon>
					<DatabaseEyeOutline :size="20" />
				</template>
			</NcAppNavigationItem>
			<NcAppNavigationItem :active="store.selected === 'search'" name="Search" @click="store.setSelected('search')">
				<template #icon>
					<LayersSearchOutline :size="20" />
				</template>
			</NcAppNavigationItem>
		</NcAppNavigationList>

		<NcAppNavigationSettings>
			<NcAppNavigationItem :active="store.selected === 'catalogi'" name="Catalogi" @click="store.setSelected('catalogi')">
				<template #icon>
					<DatabaseCogOutline :size="20" />
				</template>
			</NcAppNavigationItem>
			<NcAppNavigationItem :active="store.selected === 'directory'" name="Directory" @click="store.setSelected('directory')">
				<template #icon>
					<LayersOutline :size="20" />
				</template>
			</NcAppNavigationItem>
			<NcAppNavigationItem :active="store.selected === 'metaData'" name="MetaData" @click="store.setSelected('metaData')">
				<template #icon>
					<FileTreeOutline :size="20" />
				</template>
			</NcAppNavigationItem>

			<NcAppNavigationItem name="Configuration" @click="settingsOpen = true">
				<template #icon>
					<CogOutline :size="20" />
				</template>
			</NcAppNavigationItem>

			<NcAppSettingsDialog :open.sync="settingsOpen" :show-navigation="true" name="Application settings">
				<NcAppSettingsSection id="sharing" name="Connections" doc-url="zaakafhandel.app">
					<template #icon>
						<Connection :size="20" />
					</template>

					<p>
						Here you can set the details for varius Connections
					</p>
					<p>
						<table>
							<tbody>
								<tr>
									<td class="row-name">
										DRC
									</td>
									<td>Location</td>
									<td>
										<NcTextField id="drcLocation"
											:value.sync="configuration.drcLocation"
											:label-outside="true"
											placeholder="https://" />
									</td>
									<td>Key</td>
									<td>
										<NcTextField id="drcKey"
											:value.sync="configuration.drcKey"
											:label-outside="true"
											placeholder="***" />
									</td>
								</tr>
								<tr>
									<td class="row-name">
										ORC
									</td>
									<td>Location</td>
									<td>
										<NcTextField id="orcLocation"
											:value.sync="configuration.orcLocation"
											:label-outside="true"
											placeholder="https://" />
									</td>
									<td>Key</td>
									<td>
										<NcTextField id="orcKey"
											:value.sync="configuration.orcKey"
											:label-outside="true"
											placeholder="***" />
									</td>
								</tr>
								<tr>
									<td class="row-name">
										Elastic
									</td>
									<td>Location</td>
									<td>
										<NcTextField id="elasticLocation"
											:value.sync="configuration.elasticLocation"
											:label-outside="true"
											placeholder="https://" />
									</td>
									<td>Key</td>
									<td>
										<NcTextField id="elasticKey"
											:value.sync="configuration.elasticKey"
											:label-outside="true"
											placeholder="***" />
									</td>
								</tr>
								<tr>
									<td class="row-name">
										Mongo DB
									</td>
									<td>Location</td>
									<td>
										<NcTextField id="mongodbLocation"
											:value.sync="configuration.mongodbLocation"
											:label-outside="true"
											placeholder="https://" />
									</td>
									<td>Key</td>
									<td>
										<NcTextField id="mongodbKey"
											:value.sync="configuration.mongodbKey"
											:label-outside="true"
											placeholder="***" />
									</td>
									<td>Cluster name</td>
									<td>
										<NcTextField id="mongodbCluster"
											 :value.sync="configuration.mongodbCluster"
											 :label-outside="true"
											 placeholder="***" />
									</td>
								</tr>
							</tbody>
						</table>
					</p>
					<NcButton aria-label="Save"
						type="primary"
						wide
						@click="saveConfig()">
						<template #icon>
							<ContentSave :size="20" />
						</template>
						Save
					</NcButton>
				</NcAppSettingsSection>
				<NcAppSettingsSection id="organisation" name="Organisation" doc-url="zaakafhandel.app">
					<template #icon>
						<Connection :size="20" />
					</template>

					<p>
						Here you can set the details for your organisation
					</p>

					<NcTextField id="organisationName" :value.sync="configuration.organisationName" />
					<NcTextField id="organisationOin" :value.sync="configuration.organisationOin" />
					<NcTextArea id="organisationPki" :value.sync="configuration.organisationPki" />

					<NcButton aria-label="Save"
						type="primary"
						wide
						@click="saveConfig()">
						<template #icon>
							<ContentSave :size="20" />
						</template>
						Save
					</NcButton>
				</NcAppSettingsSection>
			</NcAppSettingsDialog>
		</NcAppNavigationSettings>
	</NcAppNavigation>
</template>
<script>

import {
	NcActions,
	NcActionButton,
	NcAppNavigation,
	NcAppNavigationList,
	NcAppNavigationItem,
	NcAppNavigationNewItem,
	NcAppNavigationSettings,
	NcAppSettingsDialog,
	NcAppSettingsSection,
	NcButton,
	NcTextField,
	NcTextArea,
} from '@nextcloud/vue'

import Connection from 'vue-material-design-icons/Connection'
import Delete from 'vue-material-design-icons/Delete.vue'
import Plus from 'vue-material-design-icons/Plus.vue'
import DatabaseEyeOutline from 'vue-material-design-icons/DatabaseEyeOutline'
import DatabaseCogOutline from 'vue-material-design-icons/DatabaseCogOutline'
import LayersSearchOutline from 'vue-material-design-icons/LayersSearchOutline'
import LayersOutline from 'vue-material-design-icons/LayersOutline'
import FileTreeOutline from 'vue-material-design-icons/FileTreeOutline'
import CogOutline from 'vue-material-design-icons/CogOutline'
import ContentSave from 'vue-material-design-icons/ContentSave'
import Finance from 'vue-material-design-icons/Finance'

export default {
	name: 'MainMenu',
	components: {
		NcActions,
		NcActionButton,
		NcAppNavigation,
		NcAppNavigationList,
		NcAppNavigationItem,
		NcAppNavigationNewItem,
		NcAppNavigationSettings,
		NcAppSettingsDialog,
		NcAppSettingsSection,
		NcTextField,
		NcTextArea,
		NcButton,
		Delete,
		Plus,
		Connection,
		DatabaseEyeOutline,
		DatabaseCogOutline,
		LayersSearchOutline,
		LayersOutline,
		FileTreeOutline,
		CogOutline,
		ContentSave,
		Finance,
	},
	data() {
		return {
			// all of this is settings and should be moved
			settingsOpen: false,
			orc_location: '',
			orc_key: '',
			drc_location: '',
			drc_key: '',
			elastic_location: '',
			elastic_key: '',
			loading: true,
			organisation_name: '',
			organisation_oin: '',
			organisation_pki: '',
			catalogi: [],
			configuration: {
				drcLocation: '',
				drcKey: '',
				orcLocation: '',
				orcKey: '',
				elasticLocation: '',
				elasticKey: '',
				mongodbLocation: '',
				mongodbKey: '',
				mongodbCluster: '',
				organisationName: '',
				organisationOin: '',
				organisationPki: '',
			},
		}
	},
	mounted() {
		this.fetchData()
	},
	methods: {
		// We use the catalogi in the menu so lets fetch those
		fetchData(newPage) {
			// Catalogi details
			this.loading = true,
			fetch(
				'/index.php/apps/opencatalog/catalogi/api',
				{
					method: 'GET',
				},
			)
				.then((response) => {
					response.json().then((data) => {
						this.catalogi = data
					})
					this.loading = false
				})
				.catch((err) => {
					console.error(err)
					this.loading = false
				})

			fetch(
				'/index.php/apps/opencatalog/configuration',
				{
					method: 'GET',
				},
			)
				.then((response) => {
					response.json().then((data) => {
						this.configuration = data
					})
				})
				.catch((err) => {
					console.error(err)
				})
		},
		saveConfig() {
			 // Simple POST request with a JSON body using fetch
			const requestOptions = {
				method: 'POST',
				headers: { 'Content-Type': 'application/json' },
				body: JSON.stringify(this.configuration),
			}

			fetch('/index.php/apps/opencatalog/configuration', requestOptions)
				.then((response) => {
					response.json().then((data) => {
						this.configuration = data
					})
				})
				.catch((err) => {
					console.error(err)
				})
		},
	},
}
</script>
<style>
table {
	table-layout: fixed;
}

td.row-name {
	padding-inline-start: 16px;
}

td.row-size {
	text-align: right;
	padding-inline-end: 16px;
}

.table-header {
	font-weight: normal;
	color: var(--color-text-maxcontrast);
}

.sort-icon {
	color: var(--color-text-maxcontrast);
	position: relative;
	inset-inline: -10px;
}

.row-size .sort-icon {
	inset-inline: 10px;
}
</style>
>>>>>>> 19b6cece
<|MERGE_RESOLUTION|>--- conflicted
+++ resolved
@@ -1,4 +1,3 @@
-<<<<<<< HEAD
 <script setup>
 import { store } from '../store.js'
 </script>
@@ -192,6 +191,13 @@
 											:value.sync="configuration.mongodbKey"
 											:label-outside="true"
 											placeholder="***" />
+									</td>
+									<td>Cluster name</td>
+									<td>
+										<NcTextField id="mongodbCluster"
+											 :value.sync="configuration.mongodbCluster"
+											 :label-outside="true"
+											 placeholder="***" />
 									</td>
 								</tr>
 							</tbody>
@@ -312,6 +318,7 @@
 				elasticKey: '',
 				mongodbLocation: '',
 				mongodbKey: '',
+				mongodbCluster: '',
 				organisationName: '',
 				organisationOin: '',
 				organisationPki: '',
@@ -407,425 +414,4 @@
 .row-size .sort-icon {
 	inset-inline: 10px;
 }
-</style>
-=======
-<script setup>
-import { store } from '../store.js'
-</script>
-
-<template>
-	<NcAppNavigation>
-		<NcActions>
-			<NcActionButton @click="store.setModal('publicationAdd')">
-				<template #icon>
-					<Plus :size="20" />
-				</template>
-				Add Publicatie
-			</NcActionButton>
-			<NcActionButton @click="store.setModal('publicationEdit')">
-				<template #icon>
-					<CogOutline :size="20" />
-				</template>
-				Edit Publicatie
-			</NcActionButton>
-			<NcActionButton @click="store.setModal('metaDataAdd')">
-				<template #icon>
-					<Plus :size="20" />
-				</template>
-				Add Metadata
-			</NcActionButton>
-			<NcActionButton @click="store.setModal('metaDataEdit')">
-				<template #icon>
-					<CogOutline :size="20" />
-				</template>
-				Edit Metadata
-			</NcActionButton>
-			<NcActionButton @click="store.setModal('catalogAdd')">
-				<template #icon>
-					<Plus :size="20" />
-				</template>
-				Add Catalog
-			</NcActionButton>
-			<NcActionButton @click="store.setModal('catalogEdit')">
-				<template #icon>
-					<CogOutline :size="20" />
-				</template>
-				Edit Catalog
-			</NcActionButton>
-			<NcActionButton @click="store.setModal('directoryAdd')">
-				<template #icon>
-					<Plus :size="20" />
-				</template>
-				Add External Catalog
-			</NcActionButton>
-			<NcActionButton @click="store.setModal('directoryEdit')">
-				<template #icon>
-					<CogOutline :size="20" />
-				</template>
-				Edit External Catalog
-			</NcActionButton>
-		</NcActions>
-
-		<NcAppNavigationList>
-			<NcAppNavigationNewItem name="Publicatie Aanmaken" @new-item="store.modal = 'publicationAdd'">
-				<template #icon>
-					<Plus :size="20" />
-				</template>
-			</NcAppNavigationNewItem>
-			<NcAppNavigationItem :active="store.selected === 'dashboard'" name="Dashboard" @click="store.setSelected('dashboard')">
-				<template #icon>
-					<Finance :size="20" />
-				</template>
-			</NcAppNavigationItem>
-			<NcAppNavigationItem v-for="(catalogus, i) in catalogi.results"
-				:key="`${catalogus}${i}`"
-				:name="catalogus?.name"
-				:active="store.selected === 'catalogus' && store.item === catalogus?.id"
-				@click="store.setSelected('catalogus'); store.setItem(catalogus?.id)">
-				<template #icon>
-					<DatabaseEyeOutline :size="20" />
-				</template>
-			</NcAppNavigationItem>
-			<NcAppNavigationItem :active="store.selected === 'search'" name="Search" @click="store.setSelected('search')">
-				<template #icon>
-					<LayersSearchOutline :size="20" />
-				</template>
-			</NcAppNavigationItem>
-		</NcAppNavigationList>
-
-		<NcAppNavigationSettings>
-			<NcAppNavigationItem :active="store.selected === 'catalogi'" name="Catalogi" @click="store.setSelected('catalogi')">
-				<template #icon>
-					<DatabaseCogOutline :size="20" />
-				</template>
-			</NcAppNavigationItem>
-			<NcAppNavigationItem :active="store.selected === 'directory'" name="Directory" @click="store.setSelected('directory')">
-				<template #icon>
-					<LayersOutline :size="20" />
-				</template>
-			</NcAppNavigationItem>
-			<NcAppNavigationItem :active="store.selected === 'metaData'" name="MetaData" @click="store.setSelected('metaData')">
-				<template #icon>
-					<FileTreeOutline :size="20" />
-				</template>
-			</NcAppNavigationItem>
-
-			<NcAppNavigationItem name="Configuration" @click="settingsOpen = true">
-				<template #icon>
-					<CogOutline :size="20" />
-				</template>
-			</NcAppNavigationItem>
-
-			<NcAppSettingsDialog :open.sync="settingsOpen" :show-navigation="true" name="Application settings">
-				<NcAppSettingsSection id="sharing" name="Connections" doc-url="zaakafhandel.app">
-					<template #icon>
-						<Connection :size="20" />
-					</template>
-
-					<p>
-						Here you can set the details for varius Connections
-					</p>
-					<p>
-						<table>
-							<tbody>
-								<tr>
-									<td class="row-name">
-										DRC
-									</td>
-									<td>Location</td>
-									<td>
-										<NcTextField id="drcLocation"
-											:value.sync="configuration.drcLocation"
-											:label-outside="true"
-											placeholder="https://" />
-									</td>
-									<td>Key</td>
-									<td>
-										<NcTextField id="drcKey"
-											:value.sync="configuration.drcKey"
-											:label-outside="true"
-											placeholder="***" />
-									</td>
-								</tr>
-								<tr>
-									<td class="row-name">
-										ORC
-									</td>
-									<td>Location</td>
-									<td>
-										<NcTextField id="orcLocation"
-											:value.sync="configuration.orcLocation"
-											:label-outside="true"
-											placeholder="https://" />
-									</td>
-									<td>Key</td>
-									<td>
-										<NcTextField id="orcKey"
-											:value.sync="configuration.orcKey"
-											:label-outside="true"
-											placeholder="***" />
-									</td>
-								</tr>
-								<tr>
-									<td class="row-name">
-										Elastic
-									</td>
-									<td>Location</td>
-									<td>
-										<NcTextField id="elasticLocation"
-											:value.sync="configuration.elasticLocation"
-											:label-outside="true"
-											placeholder="https://" />
-									</td>
-									<td>Key</td>
-									<td>
-										<NcTextField id="elasticKey"
-											:value.sync="configuration.elasticKey"
-											:label-outside="true"
-											placeholder="***" />
-									</td>
-								</tr>
-								<tr>
-									<td class="row-name">
-										Mongo DB
-									</td>
-									<td>Location</td>
-									<td>
-										<NcTextField id="mongodbLocation"
-											:value.sync="configuration.mongodbLocation"
-											:label-outside="true"
-											placeholder="https://" />
-									</td>
-									<td>Key</td>
-									<td>
-										<NcTextField id="mongodbKey"
-											:value.sync="configuration.mongodbKey"
-											:label-outside="true"
-											placeholder="***" />
-									</td>
-									<td>Cluster name</td>
-									<td>
-										<NcTextField id="mongodbCluster"
-											 :value.sync="configuration.mongodbCluster"
-											 :label-outside="true"
-											 placeholder="***" />
-									</td>
-								</tr>
-							</tbody>
-						</table>
-					</p>
-					<NcButton aria-label="Save"
-						type="primary"
-						wide
-						@click="saveConfig()">
-						<template #icon>
-							<ContentSave :size="20" />
-						</template>
-						Save
-					</NcButton>
-				</NcAppSettingsSection>
-				<NcAppSettingsSection id="organisation" name="Organisation" doc-url="zaakafhandel.app">
-					<template #icon>
-						<Connection :size="20" />
-					</template>
-
-					<p>
-						Here you can set the details for your organisation
-					</p>
-
-					<NcTextField id="organisationName" :value.sync="configuration.organisationName" />
-					<NcTextField id="organisationOin" :value.sync="configuration.organisationOin" />
-					<NcTextArea id="organisationPki" :value.sync="configuration.organisationPki" />
-
-					<NcButton aria-label="Save"
-						type="primary"
-						wide
-						@click="saveConfig()">
-						<template #icon>
-							<ContentSave :size="20" />
-						</template>
-						Save
-					</NcButton>
-				</NcAppSettingsSection>
-			</NcAppSettingsDialog>
-		</NcAppNavigationSettings>
-	</NcAppNavigation>
-</template>
-<script>
-
-import {
-	NcActions,
-	NcActionButton,
-	NcAppNavigation,
-	NcAppNavigationList,
-	NcAppNavigationItem,
-	NcAppNavigationNewItem,
-	NcAppNavigationSettings,
-	NcAppSettingsDialog,
-	NcAppSettingsSection,
-	NcButton,
-	NcTextField,
-	NcTextArea,
-} from '@nextcloud/vue'
-
-import Connection from 'vue-material-design-icons/Connection'
-import Delete from 'vue-material-design-icons/Delete.vue'
-import Plus from 'vue-material-design-icons/Plus.vue'
-import DatabaseEyeOutline from 'vue-material-design-icons/DatabaseEyeOutline'
-import DatabaseCogOutline from 'vue-material-design-icons/DatabaseCogOutline'
-import LayersSearchOutline from 'vue-material-design-icons/LayersSearchOutline'
-import LayersOutline from 'vue-material-design-icons/LayersOutline'
-import FileTreeOutline from 'vue-material-design-icons/FileTreeOutline'
-import CogOutline from 'vue-material-design-icons/CogOutline'
-import ContentSave from 'vue-material-design-icons/ContentSave'
-import Finance from 'vue-material-design-icons/Finance'
-
-export default {
-	name: 'MainMenu',
-	components: {
-		NcActions,
-		NcActionButton,
-		NcAppNavigation,
-		NcAppNavigationList,
-		NcAppNavigationItem,
-		NcAppNavigationNewItem,
-		NcAppNavigationSettings,
-		NcAppSettingsDialog,
-		NcAppSettingsSection,
-		NcTextField,
-		NcTextArea,
-		NcButton,
-		Delete,
-		Plus,
-		Connection,
-		DatabaseEyeOutline,
-		DatabaseCogOutline,
-		LayersSearchOutline,
-		LayersOutline,
-		FileTreeOutline,
-		CogOutline,
-		ContentSave,
-		Finance,
-	},
-	data() {
-		return {
-			// all of this is settings and should be moved
-			settingsOpen: false,
-			orc_location: '',
-			orc_key: '',
-			drc_location: '',
-			drc_key: '',
-			elastic_location: '',
-			elastic_key: '',
-			loading: true,
-			organisation_name: '',
-			organisation_oin: '',
-			organisation_pki: '',
-			catalogi: [],
-			configuration: {
-				drcLocation: '',
-				drcKey: '',
-				orcLocation: '',
-				orcKey: '',
-				elasticLocation: '',
-				elasticKey: '',
-				mongodbLocation: '',
-				mongodbKey: '',
-				mongodbCluster: '',
-				organisationName: '',
-				organisationOin: '',
-				organisationPki: '',
-			},
-		}
-	},
-	mounted() {
-		this.fetchData()
-	},
-	methods: {
-		// We use the catalogi in the menu so lets fetch those
-		fetchData(newPage) {
-			// Catalogi details
-			this.loading = true,
-			fetch(
-				'/index.php/apps/opencatalog/catalogi/api',
-				{
-					method: 'GET',
-				},
-			)
-				.then((response) => {
-					response.json().then((data) => {
-						this.catalogi = data
-					})
-					this.loading = false
-				})
-				.catch((err) => {
-					console.error(err)
-					this.loading = false
-				})
-
-			fetch(
-				'/index.php/apps/opencatalog/configuration',
-				{
-					method: 'GET',
-				},
-			)
-				.then((response) => {
-					response.json().then((data) => {
-						this.configuration = data
-					})
-				})
-				.catch((err) => {
-					console.error(err)
-				})
-		},
-		saveConfig() {
-			 // Simple POST request with a JSON body using fetch
-			const requestOptions = {
-				method: 'POST',
-				headers: { 'Content-Type': 'application/json' },
-				body: JSON.stringify(this.configuration),
-			}
-
-			fetch('/index.php/apps/opencatalog/configuration', requestOptions)
-				.then((response) => {
-					response.json().then((data) => {
-						this.configuration = data
-					})
-				})
-				.catch((err) => {
-					console.error(err)
-				})
-		},
-	},
-}
-</script>
-<style>
-table {
-	table-layout: fixed;
-}
-
-td.row-name {
-	padding-inline-start: 16px;
-}
-
-td.row-size {
-	text-align: right;
-	padding-inline-end: 16px;
-}
-
-.table-header {
-	font-weight: normal;
-	color: var(--color-text-maxcontrast);
-}
-
-.sort-icon {
-	color: var(--color-text-maxcontrast);
-	position: relative;
-	inset-inline: -10px;
-}
-
-.row-size .sort-icon {
-	inset-inline: 10px;
-}
-</style>
->>>>>>> 19b6cece
+</style>