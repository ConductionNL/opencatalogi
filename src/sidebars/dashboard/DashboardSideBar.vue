<script setup>
import { navigationStore, searchStore, publicationStore } from '../../store/store.js'
</script>

<template>
	<NcAppSidebar
		name="Snelle start"
		subname="Schakel snel naar waar u nodig bent">
		<NcAppSidebarTab id="search-tab" name="Zoeken" :order="1">
			<template #icon>
				<Magnify :size="20" />
			</template>
<<<<<<< HEAD
			Zoek snel in het voor uw beschikbare federatieve netwerk<br>
			<NcTextField class="searchField"
				:value.sync="searchStore.search"
				label="Zoeken" />
            <NcNoteCard v-if="searchStore.searchError" type="error">
                <p>{{ searchStore.searchError }}</p>
            </NcNoteCard>
=======
			Zoek snel in het voor uw beschikbare federatieve netwerk
			<NcTextField class="searchField"
				:value.sync="searchStore.search"
				label="Zoeken" />
>>>>>>> b4b47cac
		</NcAppSidebarTab>
		<NcAppSidebarTab id="settings-tab" name="Publicaties" :order="2">
			<template #icon>
				<ListBoxOutline :size="20" />
			</template>
			Welke publicaties vereisen uw aandacht?
			<NcListItem v-for="(publication, i) in publicationStore.conceptPublications.results"
				:key="`${publication}${i}`"
				:name="publication.name ?? publication.title"
				:bold="false"
				:force-display-actions="true"
				:active="publicationStore.publicationItem.id === publication.id"
				:details="publication?.status">
				<template #icon>
					<ListBoxOutline :class="publicationStore.publicationItem.id === publication.id && 'selectedZaakIcon'"
						disable-menu
						:size="44" />
				</template>
				<template #subname>
					{{ publication?.description }}
				</template>
				<template #actions>
					<NcActionButton @click="publicationStore.setPublicationItem(publication); navigationStore.setSelected('publication');">
						<template #icon>
							<ListBoxOutline :size="20" />
						</template>
						Bekijken
					</NcActionButton>
					<NcActionButton @click="publicationStore.setPublicationItem(publication); navigationStore.setModal('editPublication')">
						<template #icon>
							<Pencil :size="20" />
						</template>
						Bewerken
					</NcActionButton>
					<NcActionButton @click="publicationStore.setPublicationItem(publication); navigationStore.setDialog('publishPublication')">
						<template #icon>
							<Publish :size="20" />
						</template>
						Publiceren
					</NcActionButton>
					<NcActionButton @click="publicationStore.setPublicationItem(publication); navigationStore.setDialog('deletePublication')">
						<template #icon>
							<Delete :size="20" />
						</template>
						Verwijderen
					</NcActionButton>
				</template>
			</NcListItem>
			<NcNoteCard v-if="!publicationStore.conceptPublications?.results?.length > 0" type="success">
				<p>Er zijn op dit moment geen publicaties die uw aandacht vereisen</p>
			</NcNoteCard>
		</NcAppSidebarTab>
		<NcAppSidebarTab id="share-tab" name="Bijlagen" :order="3">
			<template #icon>
				<FileOutline :size="20" />
			</template>
			Welke bijlagen vereisen uw aandacht?
			<NcListItem v-for="(attachment, i) in publicationStore.conceptAttachments.results"
				:key="`${attachment}${i}`"
				:name="attachment.name ?? attachment.title"
				:bold="false"
				:force-display-actions="true"
				:active="publicationStore.attachmentItem.id === attachment.id"
				:details="attachment?.status">
				<template #icon>
					<ListBoxOutline :class="publicationStore.publicationItem.id === attachment.id && 'selectedZaakIcon'"
						disable-menu
						:size="44" />
				</template>
				<template #subname>
					{{ attachment?.description }}
				</template>
				<template #actions>
					<NcActionButton @click="publicationStore.setAttachmentItem(attachment); navigationStore.setModal('editAttachment')">
						<template #icon>
							<Pencil :size="20" />
						</template>
						Bewerken
					</NcActionButton>
					<NcActionButton @click="publicationStore.setAttachmentItem(attachment); navigationStore.setDialog('publishAttachment')">
						<template #icon>
							<Publish :size="20" />
						</template>
						Publiceren
					</NcActionButton>
					<NcActionButton @click="publicationStore.setAttachmentItem(attachment); navigationStore.setDialog('deleteAttachment')">
						<template #icon>
							<Delete :size="20" />
						</template>
						Verwijderen
					</NcActionButton>
				</template>
			</NcListItem>
			<NcNoteCard v-if="!publicationStore.conceptAttachments?.results?.length > 0" type="success">
				<p>Er zijn op dit moment geen bijlagen die uw aandacht vereisen</p>
			</NcNoteCard>
		</NcAppSidebarTab>
	</NcAppSidebar>
</template>
<script>

import { NcAppSidebar, NcAppSidebarTab, NcTextField, NcNoteCard, NcListItem, NcActionButton } from '@nextcloud/vue'
import Magnify from 'vue-material-design-icons/Magnify.vue'
import ListBoxOutline from 'vue-material-design-icons/ListBoxOutline.vue'
import FileOutline from 'vue-material-design-icons/FileOutline.vue'
import Pencil from 'vue-material-design-icons/Pencil.vue'
import Publish from 'vue-material-design-icons/Publish.vue'
import Delete from 'vue-material-design-icons/Delete.vue'

export default {
	name: 'DashboardSideBar',
	components: {
		NcAppSidebar,
		NcAppSidebarTab,
		NcTextField,
		NcNoteCard,
		NcListItem,
		NcActionButton,
		// Icons
		Magnify,
		ListBoxOutline,
		FileOutline,
		Pencil,
		Publish,
		Delete,
	},
	data() {
		return {

			publications: false,
			attachments: false,
		}
	},
	mounted() {
		publicationStore.getConceptPublications()
		publicationStore.getConceptAttachments()
	},
}
</script>
<|MERGE_RESOLUTION|>--- conflicted
+++ resolved
@@ -1,165 +1,158 @@
-<script setup>
-import { navigationStore, searchStore, publicationStore } from '../../store/store.js'
-</script>
-
-<template>
-	<NcAppSidebar
-		name="Snelle start"
-		subname="Schakel snel naar waar u nodig bent">
-		<NcAppSidebarTab id="search-tab" name="Zoeken" :order="1">
-			<template #icon>
-				<Magnify :size="20" />
-			</template>
-<<<<<<< HEAD
-			Zoek snel in het voor uw beschikbare federatieve netwerk<br>
-			<NcTextField class="searchField"
-				:value.sync="searchStore.search"
-				label="Zoeken" />
-            <NcNoteCard v-if="searchStore.searchError" type="error">
-                <p>{{ searchStore.searchError }}</p>
-            </NcNoteCard>
-=======
-			Zoek snel in het voor uw beschikbare federatieve netwerk
-			<NcTextField class="searchField"
-				:value.sync="searchStore.search"
-				label="Zoeken" />
->>>>>>> b4b47cac
-		</NcAppSidebarTab>
-		<NcAppSidebarTab id="settings-tab" name="Publicaties" :order="2">
-			<template #icon>
-				<ListBoxOutline :size="20" />
-			</template>
-			Welke publicaties vereisen uw aandacht?
-			<NcListItem v-for="(publication, i) in publicationStore.conceptPublications.results"
-				:key="`${publication}${i}`"
-				:name="publication.name ?? publication.title"
-				:bold="false"
-				:force-display-actions="true"
-				:active="publicationStore.publicationItem.id === publication.id"
-				:details="publication?.status">
-				<template #icon>
-					<ListBoxOutline :class="publicationStore.publicationItem.id === publication.id && 'selectedZaakIcon'"
-						disable-menu
-						:size="44" />
-				</template>
-				<template #subname>
-					{{ publication?.description }}
-				</template>
-				<template #actions>
-					<NcActionButton @click="publicationStore.setPublicationItem(publication); navigationStore.setSelected('publication');">
-						<template #icon>
-							<ListBoxOutline :size="20" />
-						</template>
-						Bekijken
-					</NcActionButton>
-					<NcActionButton @click="publicationStore.setPublicationItem(publication); navigationStore.setModal('editPublication')">
-						<template #icon>
-							<Pencil :size="20" />
-						</template>
-						Bewerken
-					</NcActionButton>
-					<NcActionButton @click="publicationStore.setPublicationItem(publication); navigationStore.setDialog('publishPublication')">
-						<template #icon>
-							<Publish :size="20" />
-						</template>
-						Publiceren
-					</NcActionButton>
-					<NcActionButton @click="publicationStore.setPublicationItem(publication); navigationStore.setDialog('deletePublication')">
-						<template #icon>
-							<Delete :size="20" />
-						</template>
-						Verwijderen
-					</NcActionButton>
-				</template>
-			</NcListItem>
-			<NcNoteCard v-if="!publicationStore.conceptPublications?.results?.length > 0" type="success">
-				<p>Er zijn op dit moment geen publicaties die uw aandacht vereisen</p>
-			</NcNoteCard>
-		</NcAppSidebarTab>
-		<NcAppSidebarTab id="share-tab" name="Bijlagen" :order="3">
-			<template #icon>
-				<FileOutline :size="20" />
-			</template>
-			Welke bijlagen vereisen uw aandacht?
-			<NcListItem v-for="(attachment, i) in publicationStore.conceptAttachments.results"
-				:key="`${attachment}${i}`"
-				:name="attachment.name ?? attachment.title"
-				:bold="false"
-				:force-display-actions="true"
-				:active="publicationStore.attachmentItem.id === attachment.id"
-				:details="attachment?.status">
-				<template #icon>
-					<ListBoxOutline :class="publicationStore.publicationItem.id === attachment.id && 'selectedZaakIcon'"
-						disable-menu
-						:size="44" />
-				</template>
-				<template #subname>
-					{{ attachment?.description }}
-				</template>
-				<template #actions>
-					<NcActionButton @click="publicationStore.setAttachmentItem(attachment); navigationStore.setModal('editAttachment')">
-						<template #icon>
-							<Pencil :size="20" />
-						</template>
-						Bewerken
-					</NcActionButton>
-					<NcActionButton @click="publicationStore.setAttachmentItem(attachment); navigationStore.setDialog('publishAttachment')">
-						<template #icon>
-							<Publish :size="20" />
-						</template>
-						Publiceren
-					</NcActionButton>
-					<NcActionButton @click="publicationStore.setAttachmentItem(attachment); navigationStore.setDialog('deleteAttachment')">
-						<template #icon>
-							<Delete :size="20" />
-						</template>
-						Verwijderen
-					</NcActionButton>
-				</template>
-			</NcListItem>
-			<NcNoteCard v-if="!publicationStore.conceptAttachments?.results?.length > 0" type="success">
-				<p>Er zijn op dit moment geen bijlagen die uw aandacht vereisen</p>
-			</NcNoteCard>
-		</NcAppSidebarTab>
-	</NcAppSidebar>
-</template>
-<script>
-
-import { NcAppSidebar, NcAppSidebarTab, NcTextField, NcNoteCard, NcListItem, NcActionButton } from '@nextcloud/vue'
-import Magnify from 'vue-material-design-icons/Magnify.vue'
-import ListBoxOutline from 'vue-material-design-icons/ListBoxOutline.vue'
-import FileOutline from 'vue-material-design-icons/FileOutline.vue'
-import Pencil from 'vue-material-design-icons/Pencil.vue'
-import Publish from 'vue-material-design-icons/Publish.vue'
-import Delete from 'vue-material-design-icons/Delete.vue'
-
-export default {
-	name: 'DashboardSideBar',
-	components: {
-		NcAppSidebar,
-		NcAppSidebarTab,
-		NcTextField,
-		NcNoteCard,
-		NcListItem,
-		NcActionButton,
-		// Icons
-		Magnify,
-		ListBoxOutline,
-		FileOutline,
-		Pencil,
-		Publish,
-		Delete,
-	},
-	data() {
-		return {
-
-			publications: false,
-			attachments: false,
-		}
-	},
-	mounted() {
-		publicationStore.getConceptPublications()
-		publicationStore.getConceptAttachments()
-	},
-}
-</script>
+<script setup>
+import { navigationStore, searchStore, publicationStore } from '../../store/store.js'
+</script>
+
+<template>
+	<NcAppSidebar
+		name="Snelle start"
+		subname="Schakel snel naar waar u nodig bent">
+		<NcAppSidebarTab id="search-tab" name="Zoeken" :order="1">
+			<template #icon>
+				<Magnify :size="20" />
+			</template>
+			Zoek snel in het voor uw beschikbare federatieve netwerk
+			<NcTextField class="searchField"
+				:value.sync="searchStore.search"
+				label="Zoeken" />
+            <NcNoteCard v-if="searchStore.searchError" type="error">
+                <p>{{ searchStore.searchError }}</p>
+            </NcNoteCard>
+		</NcAppSidebarTab>
+		<NcAppSidebarTab id="settings-tab" name="Publicaties" :order="2">
+			<template #icon>
+				<ListBoxOutline :size="20" />
+			</template>
+			Welke publicaties vereisen uw aandacht?
+			<NcListItem v-for="(publication, i) in publicationStore.conceptPublications.results"
+				:key="`${publication}${i}`"
+				:name="publication.name ?? publication.title"
+				:bold="false"
+				:force-display-actions="true"
+				:active="publicationStore.publicationItem.id === publication.id"
+				:details="publication?.status">
+				<template #icon>
+					<ListBoxOutline :class="publicationStore.publicationItem.id === publication.id && 'selectedZaakIcon'"
+						disable-menu
+						:size="44" />
+				</template>
+				<template #subname>
+					{{ publication?.description }}
+				</template>
+				<template #actions>
+					<NcActionButton @click="publicationStore.setPublicationItem(publication); navigationStore.setSelected('publication');">
+						<template #icon>
+							<ListBoxOutline :size="20" />
+						</template>
+						Bekijken
+					</NcActionButton>
+					<NcActionButton @click="publicationStore.setPublicationItem(publication); navigationStore.setModal('editPublication')">
+						<template #icon>
+							<Pencil :size="20" />
+						</template>
+						Bewerken
+					</NcActionButton>
+					<NcActionButton @click="publicationStore.setPublicationItem(publication); navigationStore.setDialog('publishPublication')">
+						<template #icon>
+							<Publish :size="20" />
+						</template>
+						Publiceren
+					</NcActionButton>
+					<NcActionButton @click="publicationStore.setPublicationItem(publication); navigationStore.setDialog('deletePublication')">
+						<template #icon>
+							<Delete :size="20" />
+						</template>
+						Verwijderen
+					</NcActionButton>
+				</template>
+			</NcListItem>
+			<NcNoteCard v-if="!publicationStore.conceptPublications?.results?.length > 0" type="success">
+				<p>Er zijn op dit moment geen publicaties die uw aandacht vereisen</p>
+			</NcNoteCard>
+		</NcAppSidebarTab>
+		<NcAppSidebarTab id="share-tab" name="Bijlagen" :order="3">
+			<template #icon>
+				<FileOutline :size="20" />
+			</template>
+			Welke bijlagen vereisen uw aandacht?
+			<NcListItem v-for="(attachment, i) in publicationStore.conceptAttachments.results"
+				:key="`${attachment}${i}`"
+				:name="attachment.name ?? attachment.title"
+				:bold="false"
+				:force-display-actions="true"
+				:active="publicationStore.attachmentItem.id === attachment.id"
+				:details="attachment?.status">
+				<template #icon>
+					<ListBoxOutline :class="publicationStore.publicationItem.id === attachment.id && 'selectedZaakIcon'"
+						disable-menu
+						:size="44" />
+				</template>
+				<template #subname>
+					{{ attachment?.description }}
+				</template>
+				<template #actions>
+					<NcActionButton @click="publicationStore.setAttachmentItem(attachment); navigationStore.setModal('editAttachment')">
+						<template #icon>
+							<Pencil :size="20" />
+						</template>
+						Bewerken
+					</NcActionButton>
+					<NcActionButton @click="publicationStore.setAttachmentItem(attachment); navigationStore.setDialog('publishAttachment')">
+						<template #icon>
+							<Publish :size="20" />
+						</template>
+						Publiceren
+					</NcActionButton>
+					<NcActionButton @click="publicationStore.setAttachmentItem(attachment); navigationStore.setDialog('deleteAttachment')">
+						<template #icon>
+							<Delete :size="20" />
+						</template>
+						Verwijderen
+					</NcActionButton>
+				</template>
+			</NcListItem>
+			<NcNoteCard v-if="!publicationStore.conceptAttachments?.results?.length > 0" type="success">
+				<p>Er zijn op dit moment geen bijlagen die uw aandacht vereisen</p>
+			</NcNoteCard>
+		</NcAppSidebarTab>
+	</NcAppSidebar>
+</template>
+<script>
+
+import { NcAppSidebar, NcAppSidebarTab, NcTextField, NcNoteCard, NcListItem, NcActionButton } from '@nextcloud/vue'
+import Magnify from 'vue-material-design-icons/Magnify.vue'
+import ListBoxOutline from 'vue-material-design-icons/ListBoxOutline.vue'
+import FileOutline from 'vue-material-design-icons/FileOutline.vue'
+import Pencil from 'vue-material-design-icons/Pencil.vue'
+import Publish from 'vue-material-design-icons/Publish.vue'
+import Delete from 'vue-material-design-icons/Delete.vue'
+
+export default {
+	name: 'DashboardSideBar',
+	components: {
+		NcAppSidebar,
+		NcAppSidebarTab,
+		NcTextField,
+		NcNoteCard,
+		NcListItem,
+		NcActionButton,
+		// Icons
+		Magnify,
+		ListBoxOutline,
+		FileOutline,
+		Pencil,
+		Publish,
+		Delete,
+	},
+	data() {
+		return {
+
+			publications: false,
+			attachments: false,
+		}
+	},
+	mounted() {
+		publicationStore.getConceptPublications()
+		publicationStore.getConceptAttachments()
+	},
+}
+</script>