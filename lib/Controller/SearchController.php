--- conflicted
+++ resolved
@@ -62,11 +62,6 @@
 		$dbConfig['mongodbCluster'] = $this->config->getValueString(app: $this->appName, key: 'mongodbCluster');
 
 		$filters = $this->request->getParams();
-<<<<<<< HEAD
-
-		unset($filters['_route']);
-
-=======
 		unset($filters['_route']);
 
 		//@TODO: find a better way to get query params. This fixes it for now.
@@ -78,7 +73,6 @@
 		$filters = array_combine(keys: $keys, values: $values);
 
 
->>>>>>> 49ad81ab
 		$data = $searchService->search(parameters: $filters, elasticConfig: $elasticConfig, dbConfig: $dbConfig);
 
         return new JSONResponse($data);
